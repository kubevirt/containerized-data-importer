--- conflicted
+++ resolved
@@ -7,10 +7,6 @@
 
 	"github.com/golang/glog"
 	"github.com/pkg/errors"
-<<<<<<< HEAD
-=======
-	"kubevirt.io/containerized-data-importer/pkg/common"
->>>>>>> 365d06be
 )
 
 // MaxExpectedHdrSize defines the Size of buffer used to read file headers.
@@ -86,10 +82,6 @@
 	if err != nil {
 		return 0, errors.Wrapf(err, "unable to determine original file size from %+v", s)
 	}
-<<<<<<< HEAD
 	glog.V(3).Infof("Size: %q size in bytes (at off %d:%d): %d", h.Format, h.SizeOff, h.SizeOff+h.SizeLen, size)
-=======
-	glog.V(common.Vdebug).Infof("Size: %q size in bytes (at off %d:%d): %d", h.Format, h.SizeOff, h.SizeOff+h.SizeLen, size)
->>>>>>> 365d06be
 	return size, nil
 }