package importer

// DEPRECATION NOTICE: Support for local (file://) endpoints will be removed from CDI in the next
// release. There is no replacement and no work-around. All import endpoints must reference http(s)
// or s3 endpoints\n")

import (
	"archive/tar"
	"bytes"
	"compress/gzip"
	"encoding/hex"
	"fmt"
	"io"
	"io/ioutil"
	"math/rand"
	"net/http"
	"net/url"
	"os"
	"path/filepath"
	"strconv"
	"strings"

	"github.com/golang/glog"
	"github.com/minio/minio-go"
	"github.com/pkg/errors"
	"github.com/ulikunitz/xz"

	"kubevirt.io/containerized-data-importer/pkg/common"
	"kubevirt.io/containerized-data-importer/pkg/image"
)

// DataStreamInterface provides our interface definition required to fulfill a DataStream
type DataStreamInterface interface {
	dataStreamSelector() error
	fileFormatSelector(h *image.Header) error
	parseDataPath() (string, string)
	Read(p []byte) (int, error)
	Close() error
}

var _ DataStreamInterface = &DataStream{}

// DataStream implements the ReadCloser interface
type DataStream struct {
	url         *url.URL
	Readers     []reader
	buf         []byte // holds file headers
	qemu        bool
	Size        int64
	accessKeyID string
	secretKey   string
}

type reader struct {
	rdrType int
	rdr     io.ReadCloser
}

const (
	rdrHTTP = iota
	rdrS3
	rdrFile
	rdrGz
	rdrMulti
	rdrTar
	rdrXz
)

// map scheme and format to rdrType
var rdrTypM = map[string]int{
	"gz":    rdrGz,
	"http":  rdrHTTP,
	"https": rdrHTTP,
	"local": rdrFile,
	"s3":    rdrS3,
	"tar":   rdrTar,
	"xz":    rdrXz,
}

// NewDataStream returns a DataStream object after validating the endpoint and constructing the reader/closer chain.
// Note: the caller must close the `Readers` in reverse order. See Close().
func NewDataStream(endpt, accKey, secKey string) (*DataStream, error) {
	if len(accKey) == 0 || len(secKey) == 0 {
<<<<<<< HEAD
		glog.V(2).Infof("%s and/or %s are empty\n", IMPORTER_ACCESS_KEY_ID, IMPORTER_SECRET_KEY)
=======
		glog.V(common.Vadmin).Infof("%s and/or %s are empty\n", common.IMPORTER_ACCESS_KEY_ID, common.IMPORTER_SECRET_KEY)
>>>>>>> 365d06be
	}
	ep, err := ParseEndpoint(endpt)
	if err != nil {
		return nil, errors.Wrapf(err, fmt.Sprintf("unable to parse endpoint %q", endpt))
	}
	ds := &DataStream{
		url:         ep,
		buf:         make([]byte, image.MaxExpectedHdrSize),
		accessKeyID: accKey,
		secretKey:   secKey,
	}

	// establish readers for endpoint's formats and do initial calc of size of raw endpt
	err = ds.constructReaders()
	if err != nil {
		return nil, errors.Wrapf(err, "unable to construct readers")
	}

	// if the endpoint's file size is zero and it's an iso file then compute its orig size
	if ds.Size == 0 {
		ds.Size, err = ds.isoSize()
		if err != nil {
			return nil, errors.Wrapf(err, "unable to calculate iso file size")
		}
	}
<<<<<<< HEAD
	glog.V(3).Infof("NewDataStream: endpoint %q's computed byte size: %d", ep, ds.Size)
=======
	glog.V(common.Vdebug).Infof("NewDataStream: endpoint %q's computed byte size: %d", ep, ds.Size)
>>>>>>> 365d06be
	return ds, nil
}

// Read from top-most reader. Note: ReadFull is needed since there may be intermediate,
// smaller multi-readers in the reader stack, and we need to be able to fill buf.
func (d DataStream) Read(buf []byte) (int, error) {
	return io.ReadFull(d.topReader(), buf)
}

// Close all readers.
func (d DataStream) Close() error {
	return closeReaders(d.Readers)
}

// Based on the endpoint scheme, append the scheme-specific reader to the receiver's
// reader stack.
func (d *DataStream) dataStreamSelector() (err error) {
	var r io.Reader
	scheme := d.url.Scheme
	switch scheme {
	case "s3":
		r, err = d.s3()
	case "http", "https":
		r, err = d.http()
	case "file":
		r, err = d.local()
	default:
		return errors.Errorf("invalid url scheme: %q", scheme)
	}
	if err == nil && r != nil {
		d.appendReader(rdrTypM[scheme], r)
	}
	return err
}

<<<<<<< HEAD
func (d dataStream) s3() (io.ReadCloser, error) {
	glog.V(3).Infoln("Using S3 client to get data")
	bucket := d.Url.Host
	object := strings.Trim(d.Url.Path, "/")
	mc, err := minio.NewV4(IMPORTER_S3_HOST, d.accessKeyId, d.secretKey, false)
=======
func (d DataStream) s3() (io.ReadCloser, error) {
	glog.V(common.Vdebug).Infoln("Using S3 client to get data")
	bucket := d.url.Host
	object := strings.Trim(d.url.Path, "/")
	mc, err := minio.NewV4(common.IMPORTER_S3_HOST, d.accessKeyID, d.secretKey, false)
>>>>>>> 365d06be
	if err != nil {
		return nil, errors.Wrapf(err, "could not build minio client for %q", d.url.Host)
	}
<<<<<<< HEAD
	glog.V(2).Infof("Attempting to get object %q via S3 client\n", d.Url.String())
=======
	glog.V(common.Vadmin).Infof("Attempting to get object %q via S3 client\n", d.url.String())
>>>>>>> 365d06be
	objectReader, err := mc.GetObject(bucket, object, minio.GetObjectOptions{})
	if err != nil {
		return nil, errors.Wrapf(err, "could not get s3 object: \"%s/%s\"", bucket, object)
	}
	return objectReader, nil
}

func (d DataStream) http() (io.ReadCloser, error) {
	client := http.Client{
		CheckRedirect: func(r *http.Request, via []*http.Request) error {
			r.SetBasicAuth(d.accessKeyID, d.secretKey) // Redirects will lose basic auth, so reset them manually
			return nil
		},
	}
	req, err := http.NewRequest("GET", d.url.String(), nil)
	if err != nil {
		return nil, errors.Wrap(err, "could not create HTTP request")
	}
	if len(d.accessKeyID) > 0 && len(d.secretKey) > 0 {
		req.SetBasicAuth(d.accessKeyID, d.secretKey)
	}
<<<<<<< HEAD
	glog.V(2).Infof("Attempting to get object %q via http client\n", d.Url.String())
=======
	glog.V(common.Vadmin).Infof("Attempting to get object %q via http client\n", d.url.String())
>>>>>>> 365d06be
	resp, err := client.Do(req)
	if err != nil {
		return nil, errors.Wrap(err, "HTTP request errored")
	}
	if resp.StatusCode != 200 {
		glog.Errorf("http: expected status code 200, got %d", resp.StatusCode)
		return nil, errors.Errorf("expected status code 200, got %d. Status: %s", resp.StatusCode, resp.Status)
	}
	return resp.Body, nil
}

func (d DataStream) local() (io.ReadCloser, error) {
	// temporary local import deprecation notice
	glog.Warningf("\nDEPRECATION NOTICE:\n   Support for local (file://) endpoints will be removed from CDI in the next release.\n   There is no replacement and no work-around.\n   All import endpoints must reference http(s) or s3 endpoints\n")
	fn := d.url.Path

	f, err := os.Open(fn)
	if err != nil {
		return nil, errors.Wrapf(err, "could not open file %q", fn)
	}
	//note: if poor perf here consider wrapping this with a buffered i/o Reader
	return f, nil
}

// CopyImage copies the source endpoint (vm image) to the provided destination path.
func CopyImage(dest, endpoint, accessKey, secKey string) error {
<<<<<<< HEAD
	glog.V(1).Infof("copying %q to %q...\n", endpoint, dest)
=======
	glog.V(common.Vuser).Infof("copying %q to %q...\n", endpoint, dest)
>>>>>>> 365d06be
	ds, err := NewDataStream(endpoint, accessKey, secKey)
	if err != nil {
		return errors.Wrapf(err, "unable to create data stream")
	}
	defer ds.Close()
	return ds.copy(dest)
}

// DEPRECATION NOTICE: Support for local (file://) endpoints will be removed from CDI in the next
// release. There is no replacement and no work-around. All import endpoints must reference http(s)
// or s3 endpoints\n")
//
// Read the endpoint and determine the file composition (eg. .iso.tar.gz) based on the magic number in
// each known file format header. Set the Reader slice in the receiver and set the Size field to each
// reader's original size. Note: if, when this method returns, the Size is still 0 then another method
// will compute the final size. See '*' note below.
// The reader order starts with the lowest level reader, eg. http, used to read file content. The next
// readers are combinations of decompression/archive readers and bytes multi-readers. The multi-readers
// are created so that header data (interpreted by the current reader) is present for the next reader.
// Thus, the last reader in the reader stack is always a multi-reader. Readers are closed in reverse
// order, see the Close method. If a format doesn't natively support Close() a no-op Closer is wrapped
// around the native Reader so that all Readers can be consider ReadClosers.
//
// Examples:
//   Filename                    Readers (mr == multi-reader)
//   --------                    ----------------------------
//   "https://foo.iso"           [http, mr, mr*]
//   "s3://foo.iso"              [s3, mr, mr*]
//   "https://foo.iso.tar"       [http, mr, tar, mr]
//   "https://foo.iso.gz"        [http, mr, gz, mr, mr*]
//   "https://foo.iso.tar.gz"    [http, mr, gz, mr, tar, mr]
//   "https://foo.iso.xz"        [http, mr, xz, mr, mr*]
//   "file://foo.iso.tar.xz"     [file, mr, xz, mr]
//   "https://foo.qcow2"         [http, mr]		     note: there is no qcow2 reader
//   "https://foo.qcow2.tar.gz"  [http, mr, gz, mr, tar, mr] note: there is no qcow2 reader
//
//   * in .iso.gz and .iso.xz files (not tar'd) the size of the orig file is not available in their
//     respective headers. All tar'd and .qcow2 files have the original file size in their headers.
//     For .iso, .iso.gz and .iso.xz files the Size() func reads a much larger header structure to
//     calculate these sizes. This entails using another byte reader and thus there will be two
//     consecutive multi-readers for these file types.
//
// Assumptions:
//   A particular header format only appears once in the data stream. Eg. foo.gz.gz is not supported.
// Note: file extensions are ignored.
// Note: readers are not closed here, see dataStream.Close().
<<<<<<< HEAD
func (d *dataStream) constructReaders() error {
	glog.V(2).Infof("create the initial Reader based on the endpoint's %q scheme", d.Url.Scheme)
=======
func (d *DataStream) constructReaders() error {
	glog.V(common.Vadmin).Infof("create the initial Reader based on the endpoint's %q scheme", d.url.Scheme)
>>>>>>> 365d06be
	// create the scheme-specific source reader and append it to dataStream readers stack
	err := d.dataStreamSelector()
	if err != nil {
		return errors.WithMessage(err, "could not get data reader")
	}

	// loop through all supported file formats until we do not find a header we recognize
	// note: iso file headers are not processed here due to their much larger size and if
	//   the iso file is tar'd we can get its size via the tar hdr -- see intro comments.
	knownHdrs := image.CopyKnownHdrs() // need local copy since keys are removed
<<<<<<< HEAD
	glog.V(3).Infof("constructReaders: checking compression and archive formats: %s\n", d.Url.Path)
=======
	glog.V(common.Vdebug).Infof("constructReaders: checking compression and archive formats: %s\n", d.url.Path)
>>>>>>> 365d06be
	for {
		hdr, err := d.matchHeader(&knownHdrs)
		if err != nil {
			return errors.WithMessage(err, "could not process image header")
		}
		if hdr == nil {
			break // done processing headers, we have the orig source file
		}
<<<<<<< HEAD
		glog.V(2).Infof("found header of type %q\n", hdr.Format)
=======
		glog.V(common.Vadmin).Infof("found header of type %q\n", hdr.Format)
>>>>>>> 365d06be
		// create format-specific reader and append it to dataStream readers stack
		err = d.fileFormatSelector(hdr)
		if err != nil {
			return errors.WithMessage(err, "could not create compression/unarchive reader")
		}
		// exit loop if hdr is qcow2 since that's the equivalent of a raw (iso) file,
		// mentioned above as the orig source file
		if hdr.Format == "qcow2" {
			break
		}
	}

	if len(d.Readers) <= 2 {
		// 1st rdr is source, 2nd rdr is multi-rdr, >2 means we have additional formats
<<<<<<< HEAD
		glog.V(3).Infof("constructReaders: no headers found for file %q\n", d.Url.Path)
	}
	glog.V(2).Infof("done processing %q headers\n", d.Url.Path)
=======
		glog.V(common.Vdebug).Infof("constructReaders: no headers found for file %q\n", d.url.Path)
	}
	glog.V(common.Vadmin).Infof("done processing %q headers\n", d.url.Path)
>>>>>>> 365d06be
	return nil
}

// Append to the receiver's reader stack the passed in reader. If the reader type is multi-reader
// then wrap a multi-reader around the passed in reader. If the reader is not a Closer then wrap a
// nop closer.
func (d *DataStream) appendReader(rType int, x interface{}) {
	if x == nil {
		return
	}
	r, ok := x.(io.Reader)
	if !ok {
		glog.Errorf("internal error: unexpected reader type passed to appendReader()")
		return
	}
	if rType == rdrMulti {
		r = io.MultiReader(r, d.topReader())
	}
	if _, ok := r.(io.Closer); !ok {
		r = ioutil.NopCloser(r)
	}
	d.Readers = append(d.Readers, reader{rdrType: rType, rdr: r.(io.ReadCloser)})
}

// Return the top-level io.ReadCloser from the receiver Reader "stack".
func (d DataStream) topReader() io.ReadCloser {
	return d.Readers[len(d.Readers)-1].rdr
}

// Based on the passed in header, append the format-specific reader to the readers stack,
// and update the receiver Size field. Note: a bool is set in the receiver for qcow2 files.
func (d *DataStream) fileFormatSelector(hdr *image.Header) (err error) {
	var r io.Reader
	fFmt := hdr.Format
	switch fFmt {
	case "gz":
		r, d.Size, err = d.gzReader()
	case "qcow2":
		r, d.Size, err = d.qcow2NopReader(hdr)
		d.qemu = true
	case "tar":
		r, d.Size, err = d.tarReader()
	case "xz":
		r, d.Size, err = d.xzReader()
	default:
		return errors.Errorf("mismatch between supported file formats and this header type: %q", fFmt)
	}
	if err == nil && r != nil {
		d.appendReader(rdrTypM[fFmt], r)
	}
	return err
}

// Return the gz reader and the size of the endpoint "through the eye" of the previous reader.
// Assumes a single file was gzipped.
//NOTE: size in gz is stored in the last 4 bytes of the file. This probably requires the file
//  to be decompressed in order to get its original size. For now 0 is returned.
//TODO: support gz size.
func (d DataStream) gzReader() (io.ReadCloser, int64, error) {
	gz, err := gzip.NewReader(d.topReader())
	if err != nil {
		return nil, 0, errors.Wrap(err, "could not create gzip reader")
	}
<<<<<<< HEAD
	glog.V(2).Infof("gzip: extracting %q\n", gz.Name)
=======
	glog.V(common.Vadmin).Infof("gzip: extracting %q\n", gz.Name)
>>>>>>> 365d06be
	size := int64(0) //TODO: implement size
	return gz, size, nil
}

// Return the size of the endpoint "through the eye" of the previous reader. Note: there is no
// qcow2 reader so nil is returned so that nothing is appended to the reader stack.
// Note: size is stored at offset 24 in the qcow2 header.
func (d DataStream) qcow2NopReader(h *image.Header) (io.Reader, int64, error) {
	s := hex.EncodeToString(d.buf[h.SizeOff : h.SizeOff+h.SizeLen])
	size, err := strconv.ParseInt(s, 16, 64)
	if err != nil {
		return nil, 0, errors.Wrapf(err, "unable to determine original qcow2 file size from %+v", s)
	}
	return nil, size, nil
}

// Return the xz reader and size of the endpoint "through the eye" of the previous reader.
// Assumes a single file was compressed. Note: the xz reader is not a closer so we wrap a
// nop Closer around it.
//NOTE: size is not stored in the xz header. This may require the file to be decompressed in
//  order to get its original size. For now 0 is returned.
//TODO: support gz size.
func (d DataStream) xzReader() (io.Reader, int64, error) {
	xz, err := xz.NewReader(d.topReader())
	if err != nil {
		return nil, 0, errors.Wrap(err, "could not create xz reader")
	}
	size := int64(0) //TODO: implement size
	return xz, size, nil
}

// Return the tar reader and size of the endpoint "through the eye" of the previous reader.
// Assumes a single file was archived.
// Note: the size stored in the header is used rather than raw metadata.
func (d DataStream) tarReader() (io.Reader, int64, error) {
	tr := tar.NewReader(d.topReader())
	hdr, err := tr.Next() // advance cursor to 1st (and only) file in tarball
	if err != nil {
		return nil, 0, errors.Wrap(err, "could not read tar header")
	}
<<<<<<< HEAD
	glog.V(2).Infof("tar: extracting %q\n", hdr.Name)
=======
	glog.V(common.Vadmin).Infof("tar: extracting %q\n", hdr.Name)
>>>>>>> 365d06be
	return tr, hdr.Size, nil
}

// If the raw endpoint is an ISO file then set the receiver's Size via the iso metadata.
// ISO reference: http://alumnus.caltech.edu/~pje/iso9660.html
// Note: no error is returned if the enpoint does not match the expected iso format.
func (d *DataStream) isoSize() (int64, error) {
	// iso id values
	const (
		id        = "CD001"
		primaryVD = 1
	)
	// primary volume descriptor sector offset in iso file
	const (
		isoSectorSize        = 2048
		primVolDescriptorOff = 16 * isoSectorSize
	)
	// single volume descriptor layout (independent of location within file)
	// note: offsets are zero-relative and lengths are in bytes
	const (
		vdTypeOff       = 0
		typeLen         = 1
		vdIDOff         = 1
		idLen           = 5
		vdNumSectorsOff = 84
		numSectorsLen   = 4
		vdSectorSizeOff = 130
		sectorSizeLen   = 2
	)
	// primary volume descriptor layout within full iso file (lengths are defined above)
	const (
		typeOff       = vdTypeOff + primVolDescriptorOff
		idOff         = vdIDOff + primVolDescriptorOff
		numSectorsOff = vdNumSectorsOff + primVolDescriptorOff
		sectorSizeOff = vdSectorSizeOff + primVolDescriptorOff // last field we care about
	)
	const bufSize = sectorSizeOff + sectorSizeLen

	buf := make([]byte, bufSize)
	_, err := d.Read(buf) // read primary volume descriptor
	if err != nil {
		return 0, errors.Wrapf(err, "attempting to read ISO primary volume descriptor")
	}
	// append multi-reader so that the iso data can be re-read by subsequent readers
	d.appendReader(rdrMulti, bytes.NewReader(buf))

	// ensure we have an iso file by checking the type and id value
	vdtyp, err := strconv.Atoi(hex.EncodeToString(buf[typeOff : typeOff+typeLen]))
	if err != nil {
		glog.Errorf("isoSize: Atoi error on endpoint %q: %v", d.url.Path, err)
		return 0, nil
	}
	if vdtyp != primaryVD && string(buf[idOff:idOff+idLen]) != id {
<<<<<<< HEAD
		glog.V(3).Infof("isoSize: endpoint %q is not an ISO file", d.Url.Path)
=======
		glog.V(common.Vdebug).Infof("isoSize: endpoint %q is not an ISO file", d.url.Path)
>>>>>>> 365d06be
		return 0, nil
	}

	// get the logical block/sector size (expect 2048)
	s := hex.EncodeToString(buf[sectorSizeOff : sectorSizeOff+sectorSizeLen])
	sectSize, err := strconv.ParseInt(s, 16, 64)
	if err != nil {
		glog.Errorf("isoSize: sector size ParseInt error on endpoint %q: %v", d.url.Path, err)
		return 0, nil
	}
	// get the number sectors
	s = hex.EncodeToString(buf[numSectorsOff : numSectorsOff+numSectorsLen])
	numSects, err := strconv.ParseInt(s, 16, 64)
	if err != nil {
		glog.Errorf("isoSize: sector count ParseInt error on endpoint %q: %v", d.url.Path, err)
		return 0, nil
	}
	return int64(numSects * sectSize), nil
}

// Return the matching header, if one is found, from the passed-in map of known headers. After a
// successful read append a multi-reader to the receiver's reader stack.
// Note: .iso files are not detected here but rather in the Size() function.
// Note: knownHdrs is passed by reference and modified.
func (d *DataStream) matchHeader(knownHdrs *image.Headers) (*image.Header, error) {
	_, err := d.Read(d.buf) // read current header
	if err != nil {
		return nil, err
	}
	// append multi-reader so that the header data can be re-read by subsequent readers
	d.appendReader(rdrMulti, bytes.NewReader(d.buf))

	// loop through known headers until a match
	for format, kh := range *knownHdrs {
		if kh.Match(d.buf) {
			// delete this header format key so that it's not processed again
			delete(*knownHdrs, format)
			return &kh, nil
		}
	}
	return nil, nil // no match
}

// Close the passed-in Readers in reverse order, see constructReaders().
func closeReaders(readers []reader) (rtnerr error) {
	var err error
	for i := len(readers) - 1; i >= 0; i-- {
		err = readers[i].rdr.Close()
		if err != nil {
			rtnerr = err // tracking last error
		}
	}
	return rtnerr
}

// Copy endpoint to dest based on passed-in reader.
func (d DataStream) copy(dest string) error {
	return copy(d.topReader(), dest, d.qemu)
}

// Copy the file using its Reader (r) to the passed-in destination (`out`).
func copy(r io.Reader, out string, qemu bool) error {
	out = filepath.Clean(out)
<<<<<<< HEAD
	glog.V(2).Infof("copying image file to %q", out)
=======
	glog.V(common.Vadmin).Infof("copying image file to %q", out)
>>>>>>> 365d06be
	dest := out
	if qemu {
		// copy to tmp; qemu conversion will write to passed-in destination
		dest = randTmpName(out)
<<<<<<< HEAD
		glog.V(3).Infof("Copy: temp file for qcow2 conversion: %q", dest)
=======
		glog.V(common.Vdebug).Infof("Copy: temp file for qcow2 conversion: %q", dest)
>>>>>>> 365d06be
		defer func(f string) {
			os.Remove(f)
		}(dest)
	}
	// actual copy
	err := StreamDataToFile(r, dest)
	if err != nil {
		return errors.WithMessage(err, fmt.Sprintf("unable to stream data to file %q", dest))
	}
	if qemu {
<<<<<<< HEAD
		glog.V(2).Infoln("converting qcow2 image")
=======
		glog.V(common.Vadmin).Infoln("converting qcow2 image")
>>>>>>> 365d06be
		err = image.ConvertQcow2ToRaw(dest, out)
		if err != nil {
			return errors.WithMessage(err, "unable to copy image")
		}
	}
	return nil
}

// Return a random temp path with the `src` basename as the prefix and preserving the extension.
// Eg. "/tmp/disk1d729566c74d1003.img".
func randTmpName(src string) string {
	ext := filepath.Ext(src)
	base := filepath.Base(src)
	base = base[:len(base)-len(ext)] // exclude extension
	randName := make([]byte, 8)
	rand.Read(randName)
	return filepath.Join(os.TempDir(), base+hex.EncodeToString(randName)+ext)
}

// parseDataPath only used for debugging
<<<<<<< HEAD
func (d dataStream) parseDataPath() (string, string) {
	pathSlice := strings.Split(strings.Trim(d.Url.EscapedPath(), "/"), "/")
	glog.V(3).Infof("parseDataPath: url path: %v", pathSlice)
=======
func (d DataStream) parseDataPath() (string, string) {
	pathSlice := strings.Split(strings.Trim(d.url.EscapedPath(), "/"), "/")
	glog.V(common.Vdebug).Infof("parseDataPath: url path: %v", pathSlice)
>>>>>>> 365d06be
	return pathSlice[0], strings.Join(pathSlice[1:], "/")
}<|MERGE_RESOLUTION|>--- conflicted
+++ resolved
@@ -81,11 +81,7 @@
 // Note: the caller must close the `Readers` in reverse order. See Close().
 func NewDataStream(endpt, accKey, secKey string) (*DataStream, error) {
 	if len(accKey) == 0 || len(secKey) == 0 {
-<<<<<<< HEAD
-		glog.V(2).Infof("%s and/or %s are empty\n", IMPORTER_ACCESS_KEY_ID, IMPORTER_SECRET_KEY)
-=======
-		glog.V(common.Vadmin).Infof("%s and/or %s are empty\n", common.IMPORTER_ACCESS_KEY_ID, common.IMPORTER_SECRET_KEY)
->>>>>>> 365d06be
+		glog.V(2).Infof("%s and/or %s are empty\n", common.IMPORTER_ACCESS_KEY_ID, common.IMPORTER_SECRET_KEY)
 	}
 	ep, err := ParseEndpoint(endpt)
 	if err != nil {
@@ -111,11 +107,7 @@
 			return nil, errors.Wrapf(err, "unable to calculate iso file size")
 		}
 	}
-<<<<<<< HEAD
 	glog.V(3).Infof("NewDataStream: endpoint %q's computed byte size: %d", ep, ds.Size)
-=======
-	glog.V(common.Vdebug).Infof("NewDataStream: endpoint %q's computed byte size: %d", ep, ds.Size)
->>>>>>> 365d06be
 	return ds, nil
 }
 
@@ -151,27 +143,15 @@
 	return err
 }
 
-<<<<<<< HEAD
-func (d dataStream) s3() (io.ReadCloser, error) {
+func (d DataStream) s3() (io.ReadCloser, error) {
 	glog.V(3).Infoln("Using S3 client to get data")
-	bucket := d.Url.Host
-	object := strings.Trim(d.Url.Path, "/")
-	mc, err := minio.NewV4(IMPORTER_S3_HOST, d.accessKeyId, d.secretKey, false)
-=======
-func (d DataStream) s3() (io.ReadCloser, error) {
-	glog.V(common.Vdebug).Infoln("Using S3 client to get data")
 	bucket := d.url.Host
 	object := strings.Trim(d.url.Path, "/")
 	mc, err := minio.NewV4(common.IMPORTER_S3_HOST, d.accessKeyID, d.secretKey, false)
->>>>>>> 365d06be
 	if err != nil {
 		return nil, errors.Wrapf(err, "could not build minio client for %q", d.url.Host)
 	}
-<<<<<<< HEAD
-	glog.V(2).Infof("Attempting to get object %q via S3 client\n", d.Url.String())
-=======
-	glog.V(common.Vadmin).Infof("Attempting to get object %q via S3 client\n", d.url.String())
->>>>>>> 365d06be
+	glog.V(2).Infof("Attempting to get object %q via S3 client\n", d.url.String())
 	objectReader, err := mc.GetObject(bucket, object, minio.GetObjectOptions{})
 	if err != nil {
 		return nil, errors.Wrapf(err, "could not get s3 object: \"%s/%s\"", bucket, object)
@@ -193,11 +173,7 @@
 	if len(d.accessKeyID) > 0 && len(d.secretKey) > 0 {
 		req.SetBasicAuth(d.accessKeyID, d.secretKey)
 	}
-<<<<<<< HEAD
-	glog.V(2).Infof("Attempting to get object %q via http client\n", d.Url.String())
-=======
-	glog.V(common.Vadmin).Infof("Attempting to get object %q via http client\n", d.url.String())
->>>>>>> 365d06be
+	glog.V(2).Infof("Attempting to get object %q via http client\n", d.url.String())
 	resp, err := client.Do(req)
 	if err != nil {
 		return nil, errors.Wrap(err, "HTTP request errored")
@@ -224,11 +200,7 @@
 
 // CopyImage copies the source endpoint (vm image) to the provided destination path.
 func CopyImage(dest, endpoint, accessKey, secKey string) error {
-<<<<<<< HEAD
 	glog.V(1).Infof("copying %q to %q...\n", endpoint, dest)
-=======
-	glog.V(common.Vuser).Infof("copying %q to %q...\n", endpoint, dest)
->>>>>>> 365d06be
 	ds, err := NewDataStream(endpoint, accessKey, secKey)
 	if err != nil {
 		return errors.Wrapf(err, "unable to create data stream")
@@ -275,13 +247,8 @@
 //   A particular header format only appears once in the data stream. Eg. foo.gz.gz is not supported.
 // Note: file extensions are ignored.
 // Note: readers are not closed here, see dataStream.Close().
-<<<<<<< HEAD
-func (d *dataStream) constructReaders() error {
-	glog.V(2).Infof("create the initial Reader based on the endpoint's %q scheme", d.Url.Scheme)
-=======
 func (d *DataStream) constructReaders() error {
-	glog.V(common.Vadmin).Infof("create the initial Reader based on the endpoint's %q scheme", d.url.Scheme)
->>>>>>> 365d06be
+	glog.V(2).Infof("create the initial Reader based on the endpoint's %q scheme", d.url.Scheme)
 	// create the scheme-specific source reader and append it to dataStream readers stack
 	err := d.dataStreamSelector()
 	if err != nil {
@@ -292,11 +259,7 @@
 	// note: iso file headers are not processed here due to their much larger size and if
 	//   the iso file is tar'd we can get its size via the tar hdr -- see intro comments.
 	knownHdrs := image.CopyKnownHdrs() // need local copy since keys are removed
-<<<<<<< HEAD
-	glog.V(3).Infof("constructReaders: checking compression and archive formats: %s\n", d.Url.Path)
-=======
-	glog.V(common.Vdebug).Infof("constructReaders: checking compression and archive formats: %s\n", d.url.Path)
->>>>>>> 365d06be
+	glog.V(3).Infof("constructReaders: checking compression and archive formats: %s\n", d.url.Path)
 	for {
 		hdr, err := d.matchHeader(&knownHdrs)
 		if err != nil {
@@ -305,11 +268,7 @@
 		if hdr == nil {
 			break // done processing headers, we have the orig source file
 		}
-<<<<<<< HEAD
 		glog.V(2).Infof("found header of type %q\n", hdr.Format)
-=======
-		glog.V(common.Vadmin).Infof("found header of type %q\n", hdr.Format)
->>>>>>> 365d06be
 		// create format-specific reader and append it to dataStream readers stack
 		err = d.fileFormatSelector(hdr)
 		if err != nil {
@@ -324,15 +283,9 @@
 
 	if len(d.Readers) <= 2 {
 		// 1st rdr is source, 2nd rdr is multi-rdr, >2 means we have additional formats
-<<<<<<< HEAD
-		glog.V(3).Infof("constructReaders: no headers found for file %q\n", d.Url.Path)
-	}
-	glog.V(2).Infof("done processing %q headers\n", d.Url.Path)
-=======
-		glog.V(common.Vdebug).Infof("constructReaders: no headers found for file %q\n", d.url.Path)
-	}
-	glog.V(common.Vadmin).Infof("done processing %q headers\n", d.url.Path)
->>>>>>> 365d06be
+		glog.V(3).Infof("constructReaders: no headers found for file %q\n", d.url.Path)
+	}
+	glog.V(2).Infof("done processing %q headers\n", d.url.Path)
 	return nil
 }
 
@@ -396,11 +349,7 @@
 	if err != nil {
 		return nil, 0, errors.Wrap(err, "could not create gzip reader")
 	}
-<<<<<<< HEAD
 	glog.V(2).Infof("gzip: extracting %q\n", gz.Name)
-=======
-	glog.V(common.Vadmin).Infof("gzip: extracting %q\n", gz.Name)
->>>>>>> 365d06be
 	size := int64(0) //TODO: implement size
 	return gz, size, nil
 }
@@ -441,11 +390,7 @@
 	if err != nil {
 		return nil, 0, errors.Wrap(err, "could not read tar header")
 	}
-<<<<<<< HEAD
 	glog.V(2).Infof("tar: extracting %q\n", hdr.Name)
-=======
-	glog.V(common.Vadmin).Infof("tar: extracting %q\n", hdr.Name)
->>>>>>> 365d06be
 	return tr, hdr.Size, nil
 }
 
@@ -499,11 +444,7 @@
 		return 0, nil
 	}
 	if vdtyp != primaryVD && string(buf[idOff:idOff+idLen]) != id {
-<<<<<<< HEAD
-		glog.V(3).Infof("isoSize: endpoint %q is not an ISO file", d.Url.Path)
-=======
-		glog.V(common.Vdebug).Infof("isoSize: endpoint %q is not an ISO file", d.url.Path)
->>>>>>> 365d06be
+		glog.V(3).Infof("isoSize: endpoint %q is not an ISO file", d.url.Path)
 		return 0, nil
 	}
 
@@ -567,20 +508,12 @@
 // Copy the file using its Reader (r) to the passed-in destination (`out`).
 func copy(r io.Reader, out string, qemu bool) error {
 	out = filepath.Clean(out)
-<<<<<<< HEAD
 	glog.V(2).Infof("copying image file to %q", out)
-=======
-	glog.V(common.Vadmin).Infof("copying image file to %q", out)
->>>>>>> 365d06be
 	dest := out
 	if qemu {
 		// copy to tmp; qemu conversion will write to passed-in destination
 		dest = randTmpName(out)
-<<<<<<< HEAD
 		glog.V(3).Infof("Copy: temp file for qcow2 conversion: %q", dest)
-=======
-		glog.V(common.Vdebug).Infof("Copy: temp file for qcow2 conversion: %q", dest)
->>>>>>> 365d06be
 		defer func(f string) {
 			os.Remove(f)
 		}(dest)
@@ -591,11 +524,7 @@
 		return errors.WithMessage(err, fmt.Sprintf("unable to stream data to file %q", dest))
 	}
 	if qemu {
-<<<<<<< HEAD
 		glog.V(2).Infoln("converting qcow2 image")
-=======
-		glog.V(common.Vadmin).Infoln("converting qcow2 image")
->>>>>>> 365d06be
 		err = image.ConvertQcow2ToRaw(dest, out)
 		if err != nil {
 			return errors.WithMessage(err, "unable to copy image")
@@ -616,14 +545,8 @@
 }
 
 // parseDataPath only used for debugging
-<<<<<<< HEAD
-func (d dataStream) parseDataPath() (string, string) {
-	pathSlice := strings.Split(strings.Trim(d.Url.EscapedPath(), "/"), "/")
-	glog.V(3).Infof("parseDataPath: url path: %v", pathSlice)
-=======
 func (d DataStream) parseDataPath() (string, string) {
 	pathSlice := strings.Split(strings.Trim(d.url.EscapedPath(), "/"), "/")
-	glog.V(common.Vdebug).Infof("parseDataPath: url path: %v", pathSlice)
->>>>>>> 365d06be
+	glog.V(3).Infof("parseDataPath: url path: %v", pathSlice)
 	return pathSlice[0], strings.Join(pathSlice[1:], "/")
 }