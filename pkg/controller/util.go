--- conflicted
+++ resolved
@@ -12,14 +12,9 @@
 	metav1 "k8s.io/apimachinery/pkg/apis/meta/v1"
 	"k8s.io/apimachinery/pkg/util/wait"
 	"k8s.io/client-go/kubernetes"
-<<<<<<< HEAD
 	. "kubevirt.io/containerized-data-importer/pkg/common"
 	"strings"
 	"time"
-=======
-	"k8s.io/client-go/tools/cache"
-	"kubevirt.io/containerized-data-importer/pkg/common"
->>>>>>> dbb4f9c1
 )
 
 // DataVolName provides a const to use for creating volumes in pod specs
@@ -33,16 +28,9 @@
 	if pvc.DeletionTimestamp != nil {
 		return false
 	}
-<<<<<<< HEAD
 	// check if we have proper annotation
 	if !metav1.HasAnnotation(pvc.ObjectMeta, annotation) {
 		glog.V(Vadmin).Infof("pvc annotation %q not found, skipping pvc\n", annotation)
-=======
-
-	// check if we have proper AnnEndPoint annotation
-	if !metav1.HasAnnotation(pvc.ObjectMeta, AnnEndpoint) {
-		glog.V(2).Infof("pvc annotation %q not found, skipping pvc \"%s/%s\"\n", AnnEndpoint, pvc.Namespace, pvc.Name)
->>>>>>> dbb4f9c1
 		return false
 	}
 
@@ -524,75 +512,4 @@
 		},
 	}
 	return pod
-<<<<<<< HEAD
-=======
-}
-
-// checkClonePVC verifies that the passed-in pvc is one we care about. Specifically, it must have the
-// CloneRequest annotation and it must not already be "in-progress". If the pvc passes these filters
-// then true is returned and the source and the target pods will be created. `AnnCloneRequest` indicates that the
-// pvc is targeted for the cloning job. `AnnCloneInProgress` indicates the  pvc is being processed.
-// Note: there is a race condition where the AnnCloneInProgress annotation is not seen in time and as
-// a result the source and the target pods can be created twice (or more, presumably). To reduce this window
-// a Get api call can be requested in order to get the latest copy of the pvc before verifying
-// its annotations.
-func checkClonePVC(pvc *v1.PersistentVolumeClaim) bool {
-	if pvc.DeletionTimestamp != nil {
-		return false
-	}
-
-	// check if we have proper AnnCloneRequest annotation on the target pvc
-	if !metav1.HasAnnotation(pvc.ObjectMeta, AnnCloneRequest) {
-		glog.V(2).Infof("pvc annotation %q not found, skipping pvc \"%s/%s\"\n", AnnCloneRequest, pvc.Namespace, pvc.Name)
-		return false
-	}
-
-	//checking for CloneOf annotation indicating that the clone was already taken care of by the provisioner (smart clone).
-	if metav1.HasAnnotation(pvc.ObjectMeta, AnnCloneOf) {
-		glog.V(2).Infof("pvc annotation %q exists indicating cloning completed, skipping pvc \"%s/%s\"\n", AnnCloneOf, pvc.Namespace, pvc.Name)
-		return false
-	}
-	return true
-}
-
-func (c *CloneController) podFromKey(key interface{}) (*v1.Pod, error) {
-	obj, err := c.objFromKey(c.podInformer, key)
-	if err != nil {
-		return nil, errors.Wrap(err, "could not get pod object from key")
-	}
-
-	pod, ok := obj.(*v1.Pod)
-	if !ok {
-		return nil, errors.New("error casting object to type \"v1.Pod\"")
-	}
-	return pod, nil
-}
-
-func (c *CloneController) pvcFromKey(key interface{}) (*v1.PersistentVolumeClaim, error) {
-	obj, err := c.objFromKey(c.pvcInformer, key)
-	if err != nil {
-		return nil, errors.Wrap(err, "could not get pvc object from key")
-	}
-
-	pvc, ok := obj.(*v1.PersistentVolumeClaim)
-	if !ok {
-		return nil, errors.New("Object not of type *v1.PersistentVolumeClaim")
-	}
-	return pvc, nil
-}
-
-func (c *CloneController) objFromKey(informer cache.SharedIndexInformer, key interface{}) (interface{}, error) {
-	keyString, ok := key.(string)
-	if !ok {
-		return nil, errors.New("keys is not of type string")
-	}
-	obj, ok, err := informer.GetIndexer().GetByKey(keyString)
-	if err != nil {
-		return nil, errors.Wrap(err, "error getting interface obj from store")
-	}
-	if !ok {
-		return nil, errors.New("interface object not found in store")
-	}
-	return obj, nil
->>>>>>> dbb4f9c1
-}+}
