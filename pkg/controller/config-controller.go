package controller

import (
	"fmt"
	"time"

	routev1 "github.com/openshift/api/route/v1"
	routeinformers "github.com/openshift/client-go/route/informers/externalversions/route/v1"
	routelisters "github.com/openshift/client-go/route/listers/route/v1"
	"github.com/pkg/errors"
	extensionsv1beta1 "k8s.io/api/extensions/v1beta1"
	metav1 "k8s.io/apimachinery/pkg/apis/meta/v1"
	"k8s.io/apimachinery/pkg/labels"
	"k8s.io/apimachinery/pkg/util/runtime"
	"k8s.io/apimachinery/pkg/util/wait"
	extensioninformers "k8s.io/client-go/informers/extensions/v1beta1"
	"k8s.io/client-go/kubernetes"
	extensionlisters "k8s.io/client-go/listers/extensions/v1beta1"
	"k8s.io/client-go/tools/cache"
	"k8s.io/client-go/util/workqueue"
	"k8s.io/klog"
	cdiv1 "kubevirt.io/containerized-data-importer/pkg/apis/core/v1alpha1"
	cdiclientset "kubevirt.io/containerized-data-importer/pkg/client/clientset/versioned"
	informers "kubevirt.io/containerized-data-importer/pkg/client/informers/externalversions/core/v1alpha1"
	listers "kubevirt.io/containerized-data-importer/pkg/client/listers/core/v1alpha1"
)

// ConfigController members
type ConfigController struct {
	client                                         kubernetes.Interface
	cdiClientSet                                   cdiclientset.Interface
	queue                                          workqueue.RateLimitingInterface
	ingressInformer, routeInformer, configInformer cache.SharedIndexInformer
	ingressLister                                  extensionlisters.IngressLister
	routeLister                                    routelisters.RouteLister
	configLister                                   listers.CDIConfigLister
	ingressesSynced                                cache.InformerSynced
	routesSynced                                   cache.InformerSynced
	configsSynced                                  cache.InformerSynced
	pullPolicy                                     string // Options: IfNotPresent, Always, or Never
	verbose                                        string // verbose levels: 1, 2, ...
	uploadProxyServiceName                         string
	configName                                     string
}

//NewConfigController creates a new ConfigController
func NewConfigController(client kubernetes.Interface,
	cdiClientSet cdiclientset.Interface,
	ingressInformer extensioninformers.IngressInformer,
	routeInformer routeinformers.RouteInformer,
	configInformer informers.CDIConfigInformer,
	uploadProxyServiceName string,
	configName string,
	pullPolicy string,
	verbose string) *ConfigController {
	c := &ConfigController{
		client:                 client,
		cdiClientSet:           cdiClientSet,
		queue:                  workqueue.NewRateLimitingQueue(workqueue.DefaultControllerRateLimiter()),
		ingressInformer:        ingressInformer.Informer(),
		routeInformer:          routeInformer.Informer(),
		configInformer:         configInformer.Informer(),
		ingressLister:          ingressInformer.Lister(),
		routeLister:            routeInformer.Lister(),
		configLister:           configInformer.Lister(),
		ingressesSynced:        ingressInformer.Informer().HasSynced,
		routesSynced:           routeInformer.Informer().HasSynced,
		configsSynced:          configInformer.Informer().HasSynced,
		uploadProxyServiceName: uploadProxyServiceName,
		configName:             configName,
		pullPolicy:             pullPolicy,
		verbose:                verbose,
	}

	// Bind the ingress SharedIndexInformer to the ingress queue
	c.ingressInformer.AddEventHandler(cache.ResourceEventHandlerFuncs{
		AddFunc: c.handleObjAdd,
		UpdateFunc: func(old, new interface{}) {
			newDepl := new.(*extensionsv1beta1.Ingress)
			oldDepl := old.(*extensionsv1beta1.Ingress)
			if newDepl.ResourceVersion == oldDepl.ResourceVersion {
				// Periodic resync will send update events for all known ingresses.
				return
			}
			c.handleObjUpdate(new)
		},

		DeleteFunc: c.handleObjDelete,
	})

	// Bind the route SharedIndexInformer to the route queue
	c.routeInformer.AddEventHandler(cache.ResourceEventHandlerFuncs{
		AddFunc: c.handleObjAdd,
		UpdateFunc: func(old, new interface{}) {
			newDepl := new.(*routev1.Route)
			oldDepl := old.(*routev1.Route)
			if newDepl.ResourceVersion == oldDepl.ResourceVersion {
				// Periodic resync will send update events for all known routes.
				return
			}
			c.handleObjUpdate(new)
		},

		DeleteFunc: c.handleObjDelete,
	})

	// Bind the CDIconfig SharedIndexInformer to the CDIconfig queue
	c.configInformer.AddEventHandler(cache.ResourceEventHandlerFuncs{
		AddFunc: c.handleObjAdd,
		UpdateFunc: func(old, new interface{}) {
			newDepl := new.(*cdiv1.CDIConfig)
			oldDepl := old.(*cdiv1.CDIConfig)
			if newDepl.ResourceVersion == oldDepl.ResourceVersion {
				// Periodic resync will send update events for all known CDIconfigs.
				return
			}
			c.handleObjUpdate(new)
		},

		DeleteFunc: c.handleObjDelete,
	})

	return c
}

func (c *ConfigController) handleObjAdd(obj interface{}) {
	c.handleObject(obj, "add")
}
func (c *ConfigController) handleObjUpdate(obj interface{}) {
	c.handleObject(obj, "update")
}
func (c *ConfigController) handleObjDelete(obj interface{}) {
	c.handleObject(obj, "delete")
}

func (c *ConfigController) handleObject(obj interface{}, verb string) {
	var object metav1.Object
	var ok bool
	if object, ok = obj.(metav1.Object); !ok {
		tombstone, ok := obj.(cache.DeletedFinalStateUnknown)
		if !ok {
			runtime.HandleError(errors.Errorf("error decoding object, invalid type"))
			return
		}
		object, ok = tombstone.Obj.(metav1.Object)
		if !ok {
			runtime.HandleError(errors.Errorf("error decoding object tombstone, invalid type"))
			return
		}
		klog.V(3).Infof("Recovered deleted object '%s' from tombstone", object.GetName())
	}
	klog.V(3).Infof("Processing object: %s", object.GetName())

	var config *cdiv1.CDIConfig
	config, err := c.configLister.Get(c.configName)
	if err != nil {
		runtime.HandleError(errors.Errorf("error getting CDI config: %s", err))
		return
	}

	if ing, ok := obj.(*extensionsv1beta1.Ingress); ok {
		for _, rule := range ing.Spec.Rules {
			for _, path := range rule.HTTP.Paths {
				if path.Backend.ServiceName == c.uploadProxyServiceName {
					c.enqueueCDIConfig(config)
					return
				}
			}
		}
	}
	if route, ok := obj.(*routev1.Route); ok {
		if route.Spec.To.Name == c.uploadProxyServiceName {
			c.enqueueCDIConfig(config)
			return
		}
	}
	if conf, ok := obj.(*cdiv1.CDIConfig); ok {
		if conf.Name == config.Name {
			c.enqueueCDIConfig(conf)
			return
		}
	}

	return
}

func (c *ConfigController) runWorker() {
	for c.processNextWorkItem() {
	}
}

func (c *ConfigController) processNextWorkItem() bool {
	obj, shutdown := c.queue.Get()

	if shutdown {
		return false
	}

	err := func(obj interface{}) error {
		defer c.queue.Done(obj)

		var key string
		var ok bool

		if key, ok = obj.(string); !ok {
			c.queue.Forget(obj)
			runtime.HandleError(errors.Errorf("expected string in workqueue but got %#v", obj))
			return nil
		}

		if err := c.syncHandler(key); err != nil {
			return errors.Errorf("error syncing '%s': %s", key, err.Error())
		}

		c.queue.Forget(obj)
		klog.Infof("Successfully synced '%s'", key)
		return nil

	}(obj)

	if err != nil {
		runtime.HandleError(err)
		return true
	}

	return true
}

func (c *ConfigController) syncHandler(key string) error {
	_, name, err := cache.SplitMetaNamespaceKey(key)
	if err != nil {
		runtime.HandleError(errors.Errorf("invalid resource key: %s", key))
		return nil
	}

	config, err := c.configLister.Get(name)
	if err != nil {
		runtime.HandleError(errors.Errorf("CDIConfig '%s' in work queue no longer exists", key))
		return nil
	}

	var url string
	if config.Spec.UploadProxyURLOverride != nil {
		url = *config.Spec.UploadProxyURLOverride
	} else {

		routes, err := c.routeLister.List(labels.NewSelector())
		if err != nil {
			return err
		}
		for _, route := range routes {
			url = getURLFromRoute(route, c.uploadProxyServiceName)
			if url != "" {
				break
			}
		}
		if url == "" {
			ingresses, err := c.ingressLister.List(labels.NewSelector())
			if err != nil {
				return err
			}
			for _, ing := range ingresses {
				url = getURLFromIngress(ing, c.uploadProxyServiceName)
				if url != "" {
					break
				}
			}
		}
	}
	if (config.Status.UploadProxyURL != nil && url == *config.Status.UploadProxyURL) || (config.Status.UploadProxyURL == nil && url == "") {
		//status already stores the URL
		return nil
	}

	newConfig := config.DeepCopy()
	// mutate newConfig
	if url == "" {
		newConfig.Status.UploadProxyURL = nil
	} else {
		newConfig.Status.UploadProxyURL = &url
	}

	err = updateCDIConfig(c.cdiClientSet, newConfig)
	if err != nil {
		return fmt.Errorf("Error updating CDI Config %s: %s", key, err)
	}

	return nil
}

// Init is meant to be called synchroniously when the the controller is starting
func (c *ConfigController) Init() error {
	glog.V(3).Infoln("Creating CDI config if necessary")

	if err := EnsureCDIConfigExists(c.client, c.cdiClientSet, c.configName); err != nil {
		runtime.HandleError(err)
		return errors.Wrap(err, "Error creating CDI config")
	}

	return nil
}

// Run sets up ConfigController state and executes main event loop
func (c *ConfigController) Run(threadiness int, stopCh <-chan struct{}) error {
	defer func() {
		c.queue.ShutDown()
	}()

<<<<<<< HEAD
	klog.V(3).Infoln("Creating CDI config")
	if _, err := CreateCDIConfig(c.client, c.cdiClientSet, c.configName); err != nil {
		runtime.HandleError(err)
		return errors.Wrap(err, "Error creating CDI config")
	}

	klog.V(3).Infoln("Starting config controller Run loop")
=======
	glog.V(3).Infoln("Starting config controller Run loop")
>>>>>>> d4a5c7af
	if threadiness < 1 {
		return errors.Errorf("expected >0 threads, got %d", threadiness)
	}

	if ok := cache.WaitForCacheSync(stopCh, c.ingressesSynced, c.routesSynced); !ok {
		return errors.New("failed to wait for caches to sync")
	}

	klog.V(3).Infoln("ConfigController cache has synced")

	for i := 0; i < threadiness; i++ {
		go wait.Until(c.runWorker, time.Second, stopCh)
	}

	klog.Info("Started workers")
	<-stopCh
	klog.Info("Shutting down workers")
	return nil
}

func (c *ConfigController) enqueueCDIConfig(obj interface{}) {
	var key string
	var err error
	if key, err = cache.MetaNamespaceKeyFunc(obj); err != nil {
		runtime.HandleError(err)
		return
	}
	c.queue.AddRateLimited(key)
}<|MERGE_RESOLUTION|>--- conflicted
+++ resolved
@@ -306,17 +306,7 @@
 		c.queue.ShutDown()
 	}()
 
-<<<<<<< HEAD
-	klog.V(3).Infoln("Creating CDI config")
-	if _, err := CreateCDIConfig(c.client, c.cdiClientSet, c.configName); err != nil {
-		runtime.HandleError(err)
-		return errors.Wrap(err, "Error creating CDI config")
-	}
-
 	klog.V(3).Infoln("Starting config controller Run loop")
-=======
-	glog.V(3).Infoln("Starting config controller Run loop")
->>>>>>> d4a5c7af
 	if threadiness < 1 {
 		return errors.Errorf("expected >0 threads, got %d", threadiness)
 	}
