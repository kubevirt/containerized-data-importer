#!/usr/bin/env bash

set -ex

source hack/build/common.sh
source hack/build/config.sh

bazeldnf_repos="--repofile repo.yaml"
if [ "${CUSTOM_REPO}" ]; then
    bazeldnf_repos="--repofile ${CUSTOM_REPO} ${bazeldnf_repos}"
fi

# Packages that we want to be included in all container images.
#
# Further down we define per-image package lists, which are just like
# this one are split into two: one for the packages that we actually
# want to have in the image, and one for (indirect) dependencies that
# have more than one way of being resolved. Listing the latter
# explicitly ensures that bazeldnf always reaches the same solution
# and thus keeps things reproducible
centos_base="
  ca-certificates
  crypto-policies
  acl
  curl
  vim-minimal
  util-linux-core
"
centos_extra="
  coreutils-single
  glibc-minimal-langpack
  libcurl-minimal
  tar
"

# get latest repo data from repo.yaml
bazel run \
    --config=${ARCHITECTURE} \
    //:bazeldnf -- fetch ${bazeldnf_repos}

cdi_importer="
libnbd
libstdc++
nbdkit-server
nbdkit-basic-filters
nbdkit-curl-plugin
nbdkit-xz-filter
nbdkit-gzip-filter
qemu-img
python3-pycurl
python3-six
"

cdi_importer_extra_x86_64="
nbdkit-vddk-plugin
sqlite-libs
ovirt-imageio-client
python3-ovirt-engine-sdk4
"

cdi_importer_extra_aarch64="
ovirt-imageio-client
python3-ovirt-engine-sdk4
"

cdi_uploadserver="
libnbd
qemu-img
"

testimage="
crypto-policies-scripts
qemu-img
nginx
python3-systemd
systemd-libs
openssl
buildah
"

# XXX: passing --nobest otherwise we fail to solve the dependencies
bazel run \
    --config=${ARCHITECTURE} \
    //:bazeldnf -- rpmtree \
    --public \
    --name testimage_x86_64 \
    --nobest \
    --basesystem centos-stream-release \
    ${bazeldnf_repos} \
    $centos_base \
    $centos_extra \
    $testimage

bazel run \
    --config=${ARCHITECTURE} \
    //:bazeldnf -- rpmtree \
    --public --nobest \
    --name centos_base_x86_64 \
    --basesystem centos-stream-release \
    ${bazeldnf_repos} \
    $centos_base \
    $centos_extra

bazel run \
    --config=${ARCHITECTURE} \
    //:bazeldnf -- rpmtree \
    --public --nobest \
    --name cdi_importer_base_x86_64 \
    --basesystem centos-stream-release \
    ${bazeldnf_repos} \
    $centos_base \
    $centos_extra \
    $cdi_importer \
    $cdi_importer_extra_x86_64

bazel run \
    --config=${ARCHITECTURE} \
    //:bazeldnf -- rpmtree \
    --public --nobest \
    --name cdi_uploadserver_base_x86_64 \
    --basesystem centos-stream-release \
    ${bazeldnf_repos} \
    $centos_base \
    $centos_extra \
    $cdi_uploadserver

# remove all RPMs which are no longer referenced by a rpmtree
bazel run \
    --config=${ARCHITECTURE} \
    //:bazeldnf -- prune

# XXX: passing --nobest otherwise we fail to solve the dependencies
bazel run \
    --config=aarch64 \
    //:bazeldnf -- rpmtree \
    --public \
    --name testimage_aarch64 --arch aarch64 \
    --nobest \
    --basesystem centos-stream-release \
    ${bazeldnf_repos} \
    $centos_base \
    $centos_extra \
    $testimage

bazel run \
    --config=aarch64 \
    //:bazeldnf -- rpmtree \
    --public --nobest \
    --name centos_base_aarch64 --arch aarch64 \
    --basesystem centos-stream-release \
    ${bazeldnf_repos} \
    $centos_base \
    $centos_extra

bazel run \
    --config=aarch64 \
    //:bazeldnf -- rpmtree \
    --public --nobest \
    --name cdi_importer_base_aarch64 --arch aarch64 \
    --basesystem centos-stream-release \
    ${bazeldnf_repos} \
    $centos_base \
    $centos_extra \
    $cdi_importer \
    $cdi_importer_extra_aarch64

bazel run \
    --config=aarch64 \
    //:bazeldnf -- rpmtree \
    --public --nobest \
    --name cdi_uploadserver_base_aarch64 --arch aarch64 \
    --basesystem centos-stream-release \
    ${bazeldnf_repos} \
    $centos_base \
    $centos_extra \
    $cdi_uploadserver

# remove all RPMs which are no longer referenced by a rpmtree
bazel run \
    --config=aarch64 \
    //:bazeldnf -- prune

# s390x #####
# XXX: passing --nobest otherwise we fail to solve the dependencies
bazel run \
    --config=s390x \
    //:bazeldnf -- rpmtree \
    --public \
    --name testimage_s390x --arch s390x \
    --nobest \
    --basesystem centos-stream-release \
    ${bazeldnf_repos} \
    $centos_base \
    $centos_extra \
    $testimage

bazel run \
    --config=s390x \
    //:bazeldnf -- rpmtree \
    --public --nobest \
    --name centos_base_s390x --arch s390x \
    --basesystem centos-stream-release \
    ${bazeldnf_repos} \
    $centos_base \
    $centos_extra

bazel run \
    --config=s390x \
    //:bazeldnf -- rpmtree \
    --public --nobest \
    --name cdi_importer_base_s390x --arch s390x \
    --basesystem centos-stream-release \
    ${bazeldnf_repos} \
    $centos_base \
    $centos_extra \
    $cdi_importer

bazel run \
    --config=s390x \
    //:bazeldnf -- rpmtree \
    --public --nobest \
<<<<<<< HEAD
    --name cdi_uploadserver_base_s390x  --arch s390x\
=======
    --name cdi_uploadserver_base_s390x --arch s390x \
>>>>>>> 6721edc2
    --basesystem centos-stream-release \
    ${bazeldnf_repos} \
    $centos_base \
    $centos_extra \
    $cdi_uploadserver

# remove all RPMs which are no longer referenced by a rpmtree
bazel run \
    --config=s390x \
<<<<<<< HEAD
    //:bazeldnf -- prune
=======
    //:bazeldnf -- prune
>>>>>>> 6721edc2
<|MERGE_RESOLUTION|>--- conflicted
+++ resolved
@@ -219,11 +219,7 @@
     --config=s390x \
     //:bazeldnf -- rpmtree \
     --public --nobest \
-<<<<<<< HEAD
-    --name cdi_uploadserver_base_s390x  --arch s390x\
-=======
     --name cdi_uploadserver_base_s390x --arch s390x \
->>>>>>> 6721edc2
     --basesystem centos-stream-release \
     ${bazeldnf_repos} \
     $centos_base \
@@ -233,8 +229,4 @@
 # remove all RPMs which are no longer referenced by a rpmtree
 bazel run \
     --config=s390x \
-<<<<<<< HEAD
     //:bazeldnf -- prune
-=======
-    //:bazeldnf -- prune
->>>>>>> 6721edc2
