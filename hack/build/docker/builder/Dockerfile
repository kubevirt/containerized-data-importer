FROM quay.io/centos/centos:stream9
LABEL maintainer="The KubeVirt Project <kubevirt-dev@googlegroups.com>"

RUN 	dnf -y install dnf-plugins-core && \
	dnf config-manager --set-enable crb && dnf update -y && \
	dnf install -y \
	cpio \
	diffutils \
	git \
	python3-pip \
	python3-devel \
	gcc \
	gcc-c++ \
	glibc-devel \
	findutils \
	autoconf \
	automake \
	libtool \
	jq \
	rsync-daemon \
	rsync \
	patch \
	libnbd-devel \
	nbdkit-devel \
	unzip \
	java-11-openjdk-devel \
	&& dnf clean all

RUN pip3 install --upgrade j2cli operator-courier==2.1.11 && \
	curl -sL https://services.gradle.org/distributions/gradle-6.6-bin.zip -o gradle-6.6-bin.zip && \
	mkdir /opt/gradle && \
	unzip -d /opt/gradle gradle-6.6-bin.zip && \
	ln -s /opt/gradle/gradle-6.6/bin/gradle /usr/local/bin/gradle && \
	rm gradle-6.6-bin.zip

ENV GIMME_GO_VERSION=1.22.3 GOPATH="/go" GO111MODULE="on"

RUN mkdir -p /gimme && curl -sL https://raw.githubusercontent.com/travis-ci/gimme/master/gimme | HOME=/gimme bash >> /etc/profile.d/gimme.sh

RUN \
	source /etc/profile.d/gimme.sh && \
	eval $(go env) && \
	go install mvdan.cc/sh/cmd/shfmt@latest && \
	go install github.com/mattn/goveralls@latest && \
	go install github.com/rmohr/go-swagger-utils/swagger-doc@latest && \
	go install sigs.k8s.io/controller-tools/cmd/controller-gen@v0.14.0 && \
	rm -rf "${GOPATH}/pkg"

ENV BAZEL_VERSION=5.4.1

COPY output-bazel-arch.sh /output-bazel-arch.sh

RUN curl -L -o /usr/bin/bazel https://github.com/bazelbuild/bazel/releases/download/${BAZEL_VERSION}/bazel-${BAZEL_VERSION}-linux-$(sh /output-bazel-arch.sh) && chmod u+x /usr/bin/bazel

<<<<<<< HEAD
RUN if test "${ARCH}" = amd64; then \
      dnf install -y --setopt=install_weak_deps=False  --installroot /usr/s390x-linux-gnu/sys-root --forcearch s390x --releasever 9 \
          glibc-devel \
          glibc-static && \
      dnf install -y epel-release && \
      dnf install -y --setopt=install_weak_deps=False \
          gcc-s390x-linux-gnu && \
      dnf clean -y all; \
    fi

# Until we use a version including the fix for this Bazel issue:
=======
# Until we use a ver including the fix for this Bazel issue:
>>>>>>> 56cbb31f
# https://github.com/bazelbuild/bazel/issues/11554
RUN ln -s /usr/bin/python3 /usr/bin/python

ADD entrypoint.sh /entrypoint.sh

ADD entrypoint-bazel.sh /entrypoint-bazel.sh

COPY rsyncd.conf /etc/rsyncd.conf

ENTRYPOINT ["/entrypoint.sh"]<|MERGE_RESOLUTION|>--- conflicted
+++ resolved
@@ -52,8 +52,8 @@
 
 RUN curl -L -o /usr/bin/bazel https://github.com/bazelbuild/bazel/releases/download/${BAZEL_VERSION}/bazel-${BAZEL_VERSION}-linux-$(sh /output-bazel-arch.sh) && chmod u+x /usr/bin/bazel
 
-<<<<<<< HEAD
-RUN if test "${ARCH}" = amd64; then \
+
+RUN if test "${ARCH}" = x86_64; then \
       dnf install -y --setopt=install_weak_deps=False  --installroot /usr/s390x-linux-gnu/sys-root --forcearch s390x --releasever 9 \
           glibc-devel \
           glibc-static && \
@@ -64,9 +64,7 @@
     fi
 
 # Until we use a version including the fix for this Bazel issue:
-=======
-# Until we use a ver including the fix for this Bazel issue:
->>>>>>> 56cbb31f
+
 # https://github.com/bazelbuild/bazel/issues/11554
 RUN ln -s /usr/bin/python3 /usr/bin/python
 
