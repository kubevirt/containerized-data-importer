package tests_test

import (
	"context"
	"fmt"
	"reflect"
	"time"

	"kubevirt.io/controller-lifecycle-operator-sdk/pkg/sdk"
	sdkapi "kubevirt.io/controller-lifecycle-operator-sdk/pkg/sdk/api"

	. "github.com/onsi/ginkgo"
	. "github.com/onsi/gomega"

	routev1 "github.com/openshift/api/route/v1"
	routeclient "github.com/openshift/client-go/route/clientset/versioned"
	secclient "github.com/openshift/client-go/security/clientset/versioned"
	conditions "github.com/openshift/custom-resource-status/conditions/v1"
	appsv1 "k8s.io/api/apps/v1"
	corev1 "k8s.io/api/core/v1"
	rbacv1 "k8s.io/api/rbac/v1"
	"k8s.io/apimachinery/pkg/api/errors"
	k8serrors "k8s.io/apimachinery/pkg/api/errors"
	metav1 "k8s.io/apimachinery/pkg/apis/meta/v1"
	"k8s.io/apimachinery/pkg/labels"

	cdiv1 "kubevirt.io/containerized-data-importer/pkg/apis/core/v1beta1"
	cdiClientset "kubevirt.io/containerized-data-importer/pkg/client/clientset/versioned"
	"kubevirt.io/containerized-data-importer/pkg/common"
	"kubevirt.io/containerized-data-importer/tests"
	"kubevirt.io/containerized-data-importer/tests/framework"
	"kubevirt.io/containerized-data-importer/tests/utils"
)

var _ = Describe("ALL Operator tests", func() {
	Context("[Destructive]", func() {
		var _ = Describe("Operator tests", func() {
			f := framework.NewFramework("operator-test")

<<<<<<< HEAD
		It("[test_id:3951]should create a route in OpenShift", func() {
			if !utils.IsOpenshift(f.K8sClient) {
				Skip("This test is OpenShift specific")
			}
=======
			It("[test_id:3951]should create a route in OpenShift", func() {
				if !tests.IsOpenshift(f.K8sClient) {
					Skip("This test is OpenShift specific")
				}
>>>>>>> 79f1bef9

				routeClient, err := routeclient.NewForConfig(f.RestConfig)
				Expect(err).ToNot(HaveOccurred())

				r, err := routeClient.RouteV1().Routes(f.CdiInstallNs).Get(context.TODO(), "cdi-uploadproxy", metav1.GetOptions{})
				Expect(err).ToNot(HaveOccurred())

				Expect(r.Spec.TLS.Termination).To(Equal(routev1.TLSTerminationReencrypt))
			})

			It("[test_id:4351]should create a prometheus service in cdi namespace", func() {
				promService, err := f.K8sClient.CoreV1().Services(f.CdiInstallNs).Get(context.TODO(), common.PrometheusServiceName, metav1.GetOptions{})
				Expect(err).ToNot(HaveOccurred())
				Expect(promService.Spec.Ports[0].Name).To(Equal("metrics"))
				Expect(promService.Spec.Selector[common.PrometheusLabel]).To(Equal(""))
				originalTimeStamp := promService.ObjectMeta.CreationTimestamp

<<<<<<< HEAD
		It("[test_id:3952]add cdi-sa to containerized-data-importer scc", func() {
			if !utils.IsOpenshift(f.K8sClient) {
				Skip("This test is OpenShift specific")
			}
=======
				By("Deleting the service")
				err = f.K8sClient.CoreV1().Services(f.CdiInstallNs).Delete(context.TODO(), common.PrometheusServiceName, metav1.DeleteOptions{})
				Expect(err).ToNot(HaveOccurred())
				By("Verifying the operator has re-created the service")
				Eventually(func() bool {
					promService, err = f.K8sClient.CoreV1().Services(f.CdiInstallNs).Get(context.TODO(), common.PrometheusServiceName, metav1.GetOptions{})
					if err == nil {
						return originalTimeStamp.Before(&promService.ObjectMeta.CreationTimestamp)
					}
					return false
				}, 1*time.Minute, 2*time.Second).Should(BeTrue())
				Expect(promService.Spec.Ports[0].Name).To(Equal("metrics"))
				Expect(promService.Spec.Selector[common.PrometheusLabel]).To(Equal(""))
			})
>>>>>>> 79f1bef9

			It("[test_id:3952]add cdi-sa to containerized-data-importer scc", func() {
				if !tests.IsOpenshift(f.K8sClient) {
					Skip("This test is OpenShift specific")
				}

				secClient, err := secclient.NewForConfig(f.RestConfig)
				Expect(err).ToNot(HaveOccurred())

				scc, err := secClient.SecurityV1().SecurityContextConstraints().Get(context.TODO(), "containerized-data-importer", metav1.GetOptions{})
				Expect(err).ToNot(HaveOccurred())

				cdiSA := fmt.Sprintf("system:serviceaccount:%s:cdi-sa", f.CdiInstallNs)
				Expect(scc.Users).Should(ContainElement(cdiSA))
			})

			// Condition flags can be found here with their meaning https://github.com/kubevirt/hyperconverged-cluster-operator/blob/master/docs/conditions.md
			It("[test_id:3953]Condition flags on CR should be healthy and operating", func() {
				cdiObjects, err := f.CdiClient.CdiV1beta1().CDIs().List(context.TODO(), metav1.ListOptions{})
				Expect(err).ToNot(HaveOccurred())
				Expect(len(cdiObjects.Items)).To(Equal(1))
				cdiObject := cdiObjects.Items[0]
				conditionMap := sdk.GetConditionValues(cdiObject.Status.Conditions)
				// Application should be fully operational and healthy.
				Expect(conditionMap[conditions.ConditionAvailable]).To(Equal(corev1.ConditionTrue))
				Expect(conditionMap[conditions.ConditionProgressing]).To(Equal(corev1.ConditionFalse))
				Expect(conditionMap[conditions.ConditionDegraded]).To(Equal(corev1.ConditionFalse))
			})

			It("should make CDI config authority", func() {
				Eventually(func() bool {
					cdiObjects, err := f.CdiClient.CdiV1beta1().CDIs().List(context.TODO(), metav1.ListOptions{})
					Expect(err).ToNot(HaveOccurred())
					Expect(len(cdiObjects.Items)).To(Equal(1))
					cdiObject := cdiObjects.Items[0]
					_, ok := cdiObject.Annotations["cdi.kubevirt.io/configAuthority"]
					return ok
				}, 1*time.Minute, 2*time.Second).Should(BeTrue())
			})
		})

		var _ = Describe("Tests needing the restore of nodes", func() {
			var nodes *corev1.NodeList
			var cdiPods *corev1.PodList
			var err error

			f := framework.NewFramework("operator-delete-cdi-test")

			BeforeEach(func() {
				nodes, err = f.K8sClient.CoreV1().Nodes().List(context.TODO(), metav1.ListOptions{})
				Expect(nodes.Items).ToNot(BeEmpty(), "There should be some compute node")
				Expect(err).ToNot(HaveOccurred())

				cdiPods, err = f.K8sClient.CoreV1().Pods(f.CdiInstallNs).List(context.TODO(), metav1.ListOptions{})

				Expect(err).ToNot(HaveOccurred(), "failed listing cdi pods")
				Expect(len(cdiPods.Items)).To(BeNumerically(">", 0), "no cdi pods found")
			})

			AfterEach(func() {
				var errors []error
				var newCdiPods *corev1.PodList
				By("Restoring nodes")
				for _, node := range nodes.Items {
					newNode, err := f.K8sClient.CoreV1().Nodes().Get(context.TODO(), node.Name, metav1.GetOptions{})
					Expect(err).ToNot(HaveOccurred())

					newNode.Spec = node.Spec
					_, err = f.K8sClient.CoreV1().Nodes().Update(context.TODO(), newNode, metav1.UpdateOptions{})
					if err != nil {
						errors = append(errors, err)
					}
				}
				Expect(errors).Should(BeEmpty(), "failed restoring one or more nodes")

				By("Waiting for there to be as many CDI pods as before")
				Eventually(func() bool {
					newCdiPods, err = f.K8sClient.CoreV1().Pods(f.CdiInstallNs).List(context.TODO(), metav1.ListOptions{})
					Expect(err).ToNot(HaveOccurred(), "failed getting CDI pods")

					By(fmt.Sprintf("number of cdi pods: %d\n new number of cdi pods: %d\n", len(cdiPods.Items), len(newCdiPods.Items)))
					if len(cdiPods.Items) != len(newCdiPods.Items) {
						return false
					}
					return true
				}, 5*time.Minute, 2*time.Second).Should(BeTrue())

				for _, newCdiPod := range newCdiPods.Items {
					By(fmt.Sprintf("Waiting for CDI pod %s to be ready", newCdiPod.Name))
					err := utils.WaitTimeoutForPodReady(f.K8sClient, newCdiPod.Name, newCdiPod.Namespace, 20*time.Minute)
					Expect(err).ToNot(HaveOccurred())
				}

				Eventually(func() bool {
					services, err := f.K8sClient.CoreV1().Services(f.CdiInstallNs).List(context.TODO(), metav1.ListOptions{})
					Expect(err).ToNot(HaveOccurred(), "failed getting CDI services")
					for _, service := range services.Items {
						if service.Name != "cdi-prometheus-metrics" {
							endpoint, err := f.K8sClient.CoreV1().Endpoints(f.CdiInstallNs).Get(context.TODO(), service.Name, metav1.GetOptions{})
							Expect(err).ToNot(HaveOccurred(), "failed getting service endpoint")
							for _, subset := range endpoint.Subsets {
								if len(subset.NotReadyAddresses) > 0 {
									By(fmt.Sprintf("Not all endpoints of service %s are ready", service.Name))
									return false
								}
							}
						}
					}
					return true
				}, 5*time.Minute, 2*time.Second).Should(BeTrue())
			})

			It("should deploy components that tolerate CriticalAddonsOnly taint", func() {
				var err error
				cr, err := f.CdiClient.CdiV1beta1().CDIs().Get(context.TODO(), "cdi", metav1.GetOptions{})
				if errors.IsNotFound(err) {
					Skip("CDI CR 'cdi' does not exist.  Probably managed by another operator so skipping.")
				}
				Expect(err).ToNot(HaveOccurred())

				criticalAddonsToleration := corev1.Toleration{
					Key:      "CriticalAddonsOnly",
					Operator: corev1.TolerationOpExists,
				}

				if !tolerationExists(cr.Spec.Infra.Tolerations, criticalAddonsToleration) {
					Skip("Unexpected CDI CR (not from cdi-cr.yaml), doesn't tolerate CriticalAddonsOnly")
				}

				labelSelector := metav1.LabelSelector{MatchLabels: map[string]string{"cdi.kubevirt.io/testing": ""}}
				cdiTestPods, err := f.K8sClient.CoreV1().Pods(f.CdiInstallNs).List(context.TODO(), metav1.ListOptions{
					LabelSelector: labels.Set(labelSelector.MatchLabels).String(),
				})
				Expect(err).ToNot(HaveOccurred(), "failed listing cdi testing pods")
				Expect(len(cdiTestPods.Items)).To(BeNumerically(">", 0), "no cdi testing pods found")

				By("adding taints to all nodes")
				criticalPodTaint := corev1.Taint{
					Key:    "CriticalAddonsOnly",
					Value:  "",
					Effect: corev1.TaintEffectNoExecute,
				}

				for _, node := range nodes.Items {
					Eventually(func() bool {
						nodeCopy, err := f.K8sClient.CoreV1().Nodes().Get(context.TODO(), node.Name, metav1.GetOptions{})
						Expect(err).ToNot(HaveOccurred())

						if nodeHasTaint(*nodeCopy, criticalPodTaint) {
							return true
						}

						nodeCopy.Spec.Taints = append(nodeCopy.Spec.Taints, criticalPodTaint)
						_, _ = f.K8sClient.CoreV1().Nodes().Update(context.TODO(), nodeCopy, metav1.UpdateOptions{})
						return false
					}, 5*time.Minute, 2*time.Second).Should(BeTrue())
				}

				By("Waiting for all CDI testing pods to terminate")
				Eventually(func() bool {
					for _, cdiTestPod := range cdiTestPods.Items {
						By(fmt.Sprintf("CDI test pod: %s", cdiTestPod.Name))
						_, err := f.K8sClient.CoreV1().Pods(cdiTestPod.Namespace).Get(context.TODO(), cdiTestPod.Name, metav1.GetOptions{})
						if !k8serrors.IsNotFound(err) {
							return false
						}
					}
					return true
				}, 5*time.Minute, 2*time.Second).Should(BeTrue())

				By("Checking that all the non-testing pods are running")
				for _, cdiPod := range cdiPods.Items {
					if _, isTestingComponent := cdiPod.Labels["cdi.kubevirt.io/testing"]; isTestingComponent {
						continue
					}
					By(fmt.Sprintf("Non-test CDI pod: %s", cdiPod.Name))
					podUpdated, err := f.K8sClient.CoreV1().Pods(cdiPod.Namespace).Get(context.TODO(), cdiPod.Name, metav1.GetOptions{})
					Expect(err).ToNot(HaveOccurred(), "failed setting taint on node")
					Expect(podUpdated.Status.Phase).To(Equal(corev1.PodRunning))
				}
			})

		})

		var _ = Describe("Operator delete CDI CR tests", func() {
			var cr *cdiv1.CDI
			f := framework.NewFramework("operator-delete-cdi-test")
			var cdiPods *corev1.PodList

			BeforeEach(func() {
				var err error
				cdiPods, err = f.K8sClient.CoreV1().Pods(f.CdiInstallNs).List(context.TODO(), metav1.ListOptions{})

				Expect(err).ToNot(HaveOccurred(), "failed listing cdi pods")
				Expect(len(cdiPods.Items)).To(BeNumerically(">", 0), "no cdi pods found")

				cr, err = f.CdiClient.CdiV1beta1().CDIs().Get(context.TODO(), "cdi", metav1.GetOptions{})
				if errors.IsNotFound(err) {
					Skip("CDI CR 'cdi' does not exist.  Probably managed by another operator so skipping.")
				}
				Expect(err).ToNot(HaveOccurred())
			})

			removeCDI := func() {
				By("Deleting CDI CR if exists")
				_ = f.CdiClient.CdiV1beta1().CDIs().Delete(context.TODO(), cr.Name, metav1.DeleteOptions{})

				By("Waiting for CDI CR and infra deployments to be gone now that we are sure there's no CDI CR")
				Eventually(func() bool { return infraDeploymentGone(f) && crGone(f, cr) }, 15*time.Minute, 2*time.Second).Should(BeTrue())
			}

			ensureCDI := func() {
				var newCdiPods *corev1.PodList

				if cr == nil {
					return
				}

				cdi, err := f.CdiClient.CdiV1beta1().CDIs().Get(context.TODO(), cr.Name, metav1.GetOptions{})
				if err == nil {
					if cdi.DeletionTimestamp == nil {
						cdi.Spec = cr.Spec
						_, err = f.CdiClient.CdiV1beta1().CDIs().Update(context.TODO(), cdi, metav1.UpdateOptions{})
						Expect(err).ToNot(HaveOccurred())
						return
					}

					Eventually(func() bool {
						_, err = f.CdiClient.CdiV1beta1().CDIs().Get(context.TODO(), cr.Name, metav1.GetOptions{})
						if errors.IsNotFound(err) {
							return true
						}
						Expect(err).ToNot(HaveOccurred())
						return false
					}, 5*time.Minute, 2*time.Second).Should(BeTrue())
				} else {
					Expect(errors.IsNotFound(err)).To(BeTrue())
				}

				cdi = &cdiv1.CDI{
					ObjectMeta: metav1.ObjectMeta{
						Name: "cdi",
					},
					Spec: cr.Spec,
				}

				cdi, err = f.CdiClient.CdiV1beta1().CDIs().Create(context.TODO(), cdi, metav1.CreateOptions{})
				Expect(err).ToNot(HaveOccurred())

				Eventually(func() bool {
					cdi, err = f.CdiClient.CdiV1beta1().CDIs().Get(context.TODO(), cr.Name, metav1.GetOptions{})
					Expect(err).ToNot(HaveOccurred())
					Expect(cdi.Status.Phase).ShouldNot(Equal(sdkapi.PhaseError))
					if conditions.IsStatusConditionTrue(cdi.Status.Conditions, conditions.ConditionAvailable) {
						return true
					}
					return false
				}, 10*time.Minute, 2*time.Second).Should(BeTrue())

				By("Verifying CDI apiserver, deployment, uploadproxy exist, before continuing")
				Eventually(func() bool { return infraDeploymentAvailable(f, cr) }, CompletionTimeout, assertionPollInterval).Should(BeTrue(), "Timeout reading CDI deployments")

				By("Verifying CDI config object exists, before continuing")
				Eventually(func() bool {
					_, err = f.CdiClient.CdiV1beta1().CDIConfigs().Get(context.TODO(), common.ConfigName, metav1.GetOptions{})
					if k8serrors.IsNotFound(err) {
						return false
					}
					Expect(err).ToNot(HaveOccurred(), "Unable to read CDI Config, %v, expect more failures", err)
					return true
				}, CompletionTimeout, assertionPollInterval).Should(BeTrue(), "Timeout reading CDI Config, expect more failures")

				By("Waiting for there to be as many CDI pods as before")
				Eventually(func() bool {
					newCdiPods, err = f.K8sClient.CoreV1().Pods(f.CdiInstallNs).List(context.TODO(), metav1.ListOptions{})
					Expect(err).ToNot(HaveOccurred(), "failed getting CDI pods")

					By(fmt.Sprintf("number of cdi pods: %d\n new number of cdi pods: %d\n", len(cdiPods.Items), len(newCdiPods.Items)))
					if len(cdiPods.Items) != len(newCdiPods.Items) {
						return false
					}
					return true
				}, 5*time.Minute, 2*time.Second).Should(BeTrue())

				for _, newCdiPod := range newCdiPods.Items {
					By(fmt.Sprintf("Waiting for CDI pod %s to be ready", newCdiPod.Name))
					err := utils.WaitTimeoutForPodReady(f.K8sClient, newCdiPod.Name, newCdiPod.Namespace, 20*time.Minute)
					Expect(err).ToNot(HaveOccurred())
				}
			}

			AfterEach(func() {
				removeCDI()
				ensureCDI()
			})

			It("[test_id:4986]should remove/install CDI a number of times successfully", func() {
				for i := 0; i < 10; i++ {
					err := f.CdiClient.CdiV1beta1().CDIs().Delete(context.TODO(), cr.Name, metav1.DeleteOptions{})
					Expect(err).ToNot(HaveOccurred())
					ensureCDI()
				}
			})

			It("[test_id:3954]should delete an upload pod", func() {
				dv := utils.NewDataVolumeForUpload("delete-me", "1Gi")

				By("Creating datavolume")
				dv, err := utils.CreateDataVolumeFromDefinition(f.CdiClient, f.Namespace.Name, dv)
				Expect(err).ToNot(HaveOccurred())
				f.ForceBindPvcIfDvIsWaitForFirstConsumer(dv)

				By("Waiting for pod to be running")
				Eventually(func() bool {
					pod, err := f.K8sClient.CoreV1().Pods(dv.Namespace).Get(context.TODO(), "cdi-upload-"+dv.Name, metav1.GetOptions{})
					if errors.IsNotFound(err) {
						return false
					}
					Expect(err).ToNot(HaveOccurred())
					return pod.Status.Phase == corev1.PodRunning
				}, 2*time.Minute, 1*time.Second).Should(BeTrue())

				By("Deleting CDI")
				err = f.CdiClient.CdiV1beta1().CDIs().Delete(context.TODO(), cr.Name, metav1.DeleteOptions{})
				Expect(err).ToNot(HaveOccurred())

				By("Waiting for pod to be deleted")
				Eventually(func() bool {
					_, err = f.K8sClient.CoreV1().Pods(dv.Namespace).Get(context.TODO(), "cdi-upload-"+dv.Name, metav1.GetOptions{})
					if errors.IsNotFound(err) {
						return true
					}
					Expect(err).ToNot(HaveOccurred())
					return false
				}, 2*time.Minute, 1*time.Second).Should(BeTrue())
			})

			It("[test_id:3955]should block CDI delete", func() {
				uninstallStrategy := cdiv1.CDIUninstallStrategyBlockUninstallIfWorkloadsExist
				updateUninstallStrategy(f.CdiClient, &uninstallStrategy)

				By("Creating datavolume")
				dv := utils.NewDataVolumeForUpload("delete-me", "1Gi")
				dv, err := utils.CreateDataVolumeFromDefinition(f.CdiClient, f.Namespace.Name, dv)
				Expect(err).ToNot(HaveOccurred())
				f.ForceBindPvcIfDvIsWaitForFirstConsumer(dv)

				By("Cannot delete CDI")
				err = f.CdiClient.CdiV1beta1().CDIs().Delete(context.TODO(), cr.Name, metav1.DeleteOptions{DryRun: []string{"All"}})
				Expect(err).To(HaveOccurred())
				Expect(err.Error()).To(ContainSubstring("there are still DataVolumes present"))

				err = f.CdiClient.CdiV1beta1().DataVolumes(f.Namespace.Name).Delete(context.TODO(), dv.Name, metav1.DeleteOptions{})
				Expect(err).ToNot(HaveOccurred())

				By("Can delete CDI")
				err = f.CdiClient.CdiV1beta1().CDIs().Delete(context.TODO(), cr.Name, metav1.DeleteOptions{DryRun: []string{"All"}})
				Expect(err).ToNot(HaveOccurred())
			})
		})

		var _ = Describe("[rfe_id:4784][crit:high] CDI Operator deployment + CDI CR delete tests", func() {
			var restoreCdiCr *cdiv1.CDI
			var restoreCdiOperatorDeployment *appsv1.Deployment
			f := framework.NewFramework("operator-delete-cdi-test")

			removeCDI := func() {
				By("Deleting CDI CR")
				err := f.CdiClient.CdiV1beta1().CDIs().Delete(context.TODO(), restoreCdiCr.Name, metav1.DeleteOptions{})
				Expect(err).ToNot(HaveOccurred())

				By("Waiting for CDI CR and infra deployments to be deleted after CDI CR was removed")
				Eventually(func() bool { return infraDeploymentGone(f) && crGone(f, restoreCdiCr) }, 15*time.Minute, 2*time.Second).Should(BeTrue())

				By("Deleting CDI operator")
				err = f.K8sClient.AppsV1().Deployments(f.CdiInstallNs).Delete(context.TODO(), "cdi-operator", metav1.DeleteOptions{})
				Expect(err).ToNot(HaveOccurred())

				By("Waiting for CDI operator deployment to be deleted")
				Eventually(func() bool { return cdiOperatorDeploymentGone(f) }, 5*time.Minute, 2*time.Second).Should(BeTrue())
			}

			ensureCDI := func(cr *cdiv1.CDI) {
				By("Re-creating CDI (CR and deployment)")
				_, err := f.CdiClient.CdiV1beta1().CDIs().Create(context.TODO(), cr, metav1.CreateOptions{})
				Expect(err).ToNot(HaveOccurred())

				By("Recreating CDI operator")
				_, err = f.K8sClient.AppsV1().Deployments(f.CdiInstallNs).Create(context.TODO(), restoreCdiOperatorDeployment, metav1.CreateOptions{})
				Expect(err).ToNot(HaveOccurred())

				By("Verifying CDI apiserver, deployment, uploadproxy exist, before continuing")
				Eventually(func() bool { return infraDeploymentAvailable(f, restoreCdiCr) }, CompletionTimeout, assertionPollInterval).Should(BeTrue(), "Timeout reading CDI deployments")

				By("Verifying CDI config object exists, before continuing")
				Eventually(func() bool {
					_, err = f.CdiClient.CdiV1beta1().CDIConfigs().Get(context.TODO(), common.ConfigName, metav1.GetOptions{})
					if k8serrors.IsNotFound(err) {
						return false
					}
					Expect(err).ToNot(HaveOccurred(), "Unable to read CDI Config, %v, expect more failures", err)
					return true
				}, CompletionTimeout, assertionPollInterval).Should(BeTrue(), "Timeout reading CDI Config, expect more failures")
			}

			BeforeEach(func() {
				var err error
				currentCR, err := f.CdiClient.CdiV1beta1().CDIs().Get(context.TODO(), "cdi", metav1.GetOptions{})
				if errors.IsNotFound(err) {
					Skip("CDI CR 'cdi' does not exist.  Probably managed by another operator so skipping.")
				}
				Expect(err).ToNot(HaveOccurred())

				restoreCdiCr = &cdiv1.CDI{
					ObjectMeta: metav1.ObjectMeta{
						Name: "cdi",
					},
					Spec: currentCR.Spec,
				}

				currentCdiOperatorDeployment, err := f.K8sClient.AppsV1().Deployments(f.CdiInstallNs).Get(context.TODO(), "cdi-operator", metav1.GetOptions{})
				Expect(err).ToNot(HaveOccurred())

				restoreCdiOperatorDeployment = &appsv1.Deployment{
					ObjectMeta: metav1.ObjectMeta{
						Name:      "cdi-operator",
						Namespace: f.CdiInstallNs,
					},
					Spec: currentCdiOperatorDeployment.Spec,
				}

				removeCDI()
			})

			AfterEach(func() {
				removeCDI()
				ensureCDI(restoreCdiCr)
			})

			It("[test_id:4782] Should install CDI infrastructure pods with node placement", func() {
				By("Creating modified CDI CR, with infra nodePlacement")
				localSpec := restoreCdiCr.Spec.DeepCopy()
				localSpec.Infra = tests.TestNodePlacementValues(f)

				tempCdiCr := &cdiv1.CDI{
					ObjectMeta: metav1.ObjectMeta{
						Name: "cdi",
					},
					Spec: *localSpec,
				}

				ensureCDI(tempCdiCr)

				By("Testing all infra deployments have the chosen node placement")
				for _, deploymentName := range []string{"cdi-apiserver", "cdi-deployment", "cdi-uploadproxy"} {
					deployment, err := f.K8sClient.AppsV1().Deployments(f.CdiInstallNs).Get(context.TODO(), deploymentName, metav1.GetOptions{})
					Expect(err).ToNot(HaveOccurred())

					match := tests.PodSpecHasTestNodePlacementValues(f, deployment.Spec.Template.Spec)
					Expect(match).To(BeTrue(), fmt.Sprintf("node placement in pod spec\n%v\n differs from node placement values in CDI CR\n%v\n", deployment.Spec.Template.Spec, localSpec.Infra))
				}
			})
		})

		var _ = Describe("[vendor:cnv-qe@redhat.com][level:component]Strict Reconciliation tests", func() {
			f := framework.NewFramework("strict-reconciliation-test")

			It("[test_id:5573]cdi-deployment replicas back to original value on attempt to scale", func() {
				deploymentName := "cdi-deployment"
				cdiDeployment, err := f.K8sClient.AppsV1().Deployments(f.CdiInstallNs).Get(context.TODO(), deploymentName, metav1.GetOptions{})
				Expect(err).ToNot(HaveOccurred())
				originalReplicaVal := *cdiDeployment.Spec.Replicas

				By("Overwrite number of replicas with originalVal + 1")
				cdiDeployment.Spec.Replicas = &[]int32{originalReplicaVal + 1}[0]
				_, err = f.K8sClient.AppsV1().Deployments(f.CdiInstallNs).Update(context.TODO(), cdiDeployment, metav1.UpdateOptions{})
				Expect(err).ToNot(HaveOccurred())

				By("Ensuring original value of replicas restored & extra deployment pod was cleaned up")
				Eventually(func() bool {
					depl, err := f.K8sClient.AppsV1().Deployments(f.CdiInstallNs).Get(context.TODO(), deploymentName, metav1.GetOptions{})
					Expect(err).ToNot(HaveOccurred())
					_, err = utils.FindPodByPrefix(f.K8sClient, f.CdiInstallNs, deploymentName, common.CDILabelSelector)
					return *depl.Spec.Replicas == originalReplicaVal && err == nil
				}, 5*time.Minute, 1*time.Second).Should(BeTrue())
			})

			It("[test_id:5574]Service spec.selector restored on overwrite attempt", func() {
				service, err := f.K8sClient.CoreV1().Services(f.CdiInstallNs).Get(context.TODO(), "cdi-api", metav1.GetOptions{})
				Expect(err).ToNot(HaveOccurred())
				originalSelectorVal := service.Spec.Selector[common.CDIComponentLabel]

				By("Overwrite spec.selector with empty string")
				service.Spec.Selector[common.CDIComponentLabel] = ""
				_, err = f.K8sClient.CoreV1().Services(f.CdiInstallNs).Update(context.TODO(), service, metav1.UpdateOptions{})
				Expect(err).ToNot(HaveOccurred())

				Eventually(func() bool {
					svc, err := f.K8sClient.CoreV1().Services(f.CdiInstallNs).Get(context.TODO(), "cdi-api", metav1.GetOptions{})
					Expect(err).ToNot(HaveOccurred())
					By(fmt.Sprintf("Waiting until original spec.selector value: %s\n Matches current: %s\n", originalSelectorVal, svc.Spec.Selector[common.CDIComponentLabel]))
					return svc.Spec.Selector[common.CDIComponentLabel] == originalSelectorVal
				}, 2*time.Minute, 1*time.Second).Should(BeTrue())
			})

			It("[test_id:5575]ClusterRole verb restored on deletion attempt", func() {
				clusterRole, err := f.K8sClient.RbacV1().ClusterRoles().Get(context.TODO(), "cdi.kubevirt.io:config-reader", metav1.GetOptions{})
				Expect(err).ToNot(HaveOccurred())

				By("Remove list verb")
				clusterRole.Rules = []rbacv1.PolicyRule{
					{
						APIGroups: []string{
							"cdi.kubevirt.io",
						},
						Resources: []string{
							"cdiconfigs",
						},
						Verbs: []string{
							"get",
							// "list",
							"watch",
						},
					},
				}

				_, err = f.K8sClient.RbacV1().ClusterRoles().Update(context.TODO(), clusterRole, metav1.UpdateOptions{})
				Expect(err).ToNot(HaveOccurred())

				Eventually(func() bool {
					role, err := f.K8sClient.RbacV1().ClusterRoles().Get(context.TODO(), "cdi.kubevirt.io:config-reader", metav1.GetOptions{})
					Expect(err).ToNot(HaveOccurred())
					By("Waiting until list verb exists")
					for _, verb := range role.Rules[0].Verbs {
						if verb == "list" {
							return true
						}
					}
					return false
				}, 2*time.Minute, 1*time.Second).Should(BeTrue())
			})

			It("[test_id:5576]ServiceAccount secrets restored on deletion attempt", func() {
				serviceAccount, err := f.K8sClient.CoreV1().ServiceAccounts(f.CdiInstallNs).Get(context.TODO(), common.ControllerServiceAccountName, metav1.GetOptions{})
				Expect(err).ToNot(HaveOccurred())

				By("Remove secrets from ServiceAccount")
				serviceAccount.Secrets = []corev1.ObjectReference{}

				_, err = f.K8sClient.CoreV1().ServiceAccounts(f.CdiInstallNs).Update(context.TODO(), serviceAccount, metav1.UpdateOptions{})
				Expect(err).ToNot(HaveOccurred())

				Eventually(func() bool {
					sa, err := f.K8sClient.CoreV1().ServiceAccounts(f.CdiInstallNs).Get(context.TODO(), common.ControllerServiceAccountName, metav1.GetOptions{})
					Expect(err).ToNot(HaveOccurred())
					By("Waiting until secrets are repopulated")
					return len(sa.Secrets) != 0
				}, 2*time.Minute, 1*time.Second).Should(BeTrue())
			})

			It("[test_id:5577]Certificate restored to ConfigMap on deletion attempt", func() {
				configMap, err := f.K8sClient.CoreV1().ConfigMaps(f.CdiInstallNs).Get(context.TODO(), "cdi-apiserver-signer-bundle", metav1.GetOptions{})
				Expect(err).ToNot(HaveOccurred())

				By("Empty ConfigMap's data")
				configMap.Data = map[string]string{}

				_, err = f.K8sClient.CoreV1().ConfigMaps(f.CdiInstallNs).Update(context.TODO(), configMap, metav1.UpdateOptions{})
				Expect(err).ToNot(HaveOccurred())

				Eventually(func() bool {
					cm, err := f.K8sClient.CoreV1().ConfigMaps(f.CdiInstallNs).Get(context.TODO(), "cdi-apiserver-signer-bundle", metav1.GetOptions{})
					Expect(err).ToNot(HaveOccurred())
					By("Waiting until ConfigMap's data is not empty")
					return len(cm.Data) != 0
				}, 2*time.Minute, 1*time.Second).Should(BeTrue())
			})

			It("[test_id:5578]Cant enable featureGate by editing CDIConfig resource", func() {
				feature := "nonExistantFeature"
				cdiConfig, err := f.CdiClient.CdiV1beta1().CDIConfigs().Get(context.TODO(), common.ConfigName, metav1.GetOptions{})
				Expect(err).ToNot(HaveOccurred())

				By("Enable non existant featureGate")
				cdiConfig.Spec = cdiv1.CDIConfigSpec{
					FeatureGates: []string{feature},
				}

				_, err = f.CdiClient.CdiV1beta1().CDIConfigs().Update(context.TODO(), cdiConfig, metav1.UpdateOptions{})
				Expect(err).ToNot(HaveOccurred())

				Eventually(func() bool {
					config, err := f.CdiClient.CdiV1beta1().CDIConfigs().Get(context.TODO(), common.ConfigName, metav1.GetOptions{})
					Expect(err).ToNot(HaveOccurred())
					By(fmt.Sprintf("Waiting until %s featureGate doesn't exist", feature))
					for _, fgate := range config.Spec.FeatureGates {
						if fgate == feature {
							return false
						}
					}
					return true
				}, 2*time.Minute, 1*time.Second).Should(BeTrue())
			})
		})

		var _ = Describe("Operator cert config tests", func() {
			var cdi *cdiv1.CDI
			f := framework.NewFramework("operator-cert-config-test")

			BeforeEach(func() {
				cr, err := f.CdiClient.CdiV1beta1().CDIs().Get(context.TODO(), "cdi", metav1.GetOptions{})
				if errors.IsNotFound(err) {
					Skip("CDI CR 'cdi' does not exist.  Probably managed by another operator so skipping.")
				}
				Expect(err).ToNot(HaveOccurred())
				cdi = cr
			})

			AfterEach(func() {
				if cdi == nil {
					return
				}

				cr, err := f.CdiClient.CdiV1beta1().CDIs().Get(context.TODO(), "cdi", metav1.GetOptions{})
				Expect(err).ToNot(HaveOccurred())

				cr.Spec.CertConfig = cdi.Spec.CertConfig

				_, err = f.CdiClient.CdiV1beta1().CDIs().Update(context.TODO(), cr, metav1.UpdateOptions{})
				Expect(err).ToNot(HaveOccurred())
			})

			getSecrets := func(secrets []string) []corev1.Secret {
				var result []corev1.Secret
				for _, s := range secrets {
					s, err := f.K8sClient.CoreV1().Secrets(f.CdiInstallNs).Get(context.TODO(), s, metav1.GetOptions{})
					Expect(err).ToNot(HaveOccurred())
					result = append(result, *s)
				}
				return result
			}

			It("should allow update", func() {
				caSecretNames := []string{"cdi-apiserver-signer", "cdi-uploadproxy-signer"}
				serverSecretNames := []string{"cdi-apiserver-server-cert", "cdi-uploadproxy-server-cert"}

				ts := time.Now()

				Eventually(func() bool {
					cr, err := f.CdiClient.CdiV1beta1().CDIs().Get(context.TODO(), "cdi", metav1.GetOptions{})
					Expect(err).ToNot(HaveOccurred())
					cr.Spec.CertConfig = &cdiv1.CDICertConfig{
						CA: &cdiv1.CertConfig{
							Duration:    &metav1.Duration{Duration: time.Minute * 20},
							RenewBefore: &metav1.Duration{Duration: time.Minute * 10},
						},
						Server: &cdiv1.CertConfig{
							Duration:    &metav1.Duration{Duration: time.Minute * 5},
							RenewBefore: &metav1.Duration{Duration: time.Minute * 2},
						},
					}
					newCR, err := f.CdiClient.CdiV1beta1().CDIs().Update(context.TODO(), cr, metav1.UpdateOptions{})
					if errors.IsConflict(err) {
						return false
					}
					Expect(err).ToNot(HaveOccurred())
					Expect(newCR.Spec.CertConfig).To(Equal(cr.Spec.CertConfig))
					By("Cert config update complete")
					return true
				}, 2*time.Minute, 1*time.Second).Should(BeTrue())

				Eventually(func() bool {
					caSecrets := getSecrets(caSecretNames)
					serverSecrets := getSecrets(serverSecretNames)

					for _, s := range append(caSecrets, serverSecrets...) {
						nba := s.Annotations["auth.openshift.io/certificate-not-before"]
						t, err := time.Parse(time.RFC3339, nba)
						Expect(err).ToNot(HaveOccurred())
						if ts.After(t) {
							return false
						}
					}

					for _, s := range caSecrets {
						nba := s.Annotations["auth.openshift.io/certificate-not-before"]
						t, err := time.Parse(time.RFC3339, nba)
						Expect(err).ToNot(HaveOccurred())
						naa := s.Annotations["auth.openshift.io/certificate-not-after"]
						t2, err := time.Parse(time.RFC3339, naa)
						Expect(err).ToNot(HaveOccurred())
						Expect(t2.Sub(t) >= time.Minute*20).To(BeTrue())
						Expect((t2.Sub(t) - (time.Minute * 20)) <= time.Second).To(BeTrue())
					}

					for _, s := range serverSecrets {
						nba := s.Annotations["auth.openshift.io/certificate-not-before"]
						t, err := time.Parse(time.RFC3339, nba)
						Expect(err).ToNot(HaveOccurred())
						naa := s.Annotations["auth.openshift.io/certificate-not-after"]
						t2, err := time.Parse(time.RFC3339, naa)
						Expect(err).ToNot(HaveOccurred())
						Expect(t2.Sub(t) >= time.Minute*5).To(BeTrue())
						Expect((t2.Sub(t) - (time.Minute * 5)) <= time.Second).To(BeTrue())
					}

					return true
				}, 2*time.Minute, 1*time.Second).Should(BeTrue())
			})
		})
	})
})

func tolerationExists(tolerations []corev1.Toleration, testValue corev1.Toleration) bool {
	for _, toleration := range tolerations {
		if reflect.DeepEqual(toleration, testValue) {
			return true
		}
	}
	return false
}

func nodeHasTaint(node corev1.Node, testedTaint corev1.Taint) bool {
	for _, taint := range node.Spec.Taints {
		if reflect.DeepEqual(taint, testedTaint) {
			return true
		}
	}
	return false
}

func infraDeploymentAvailable(f *framework.Framework, cr *cdiv1.CDI) bool {
	cdi, _ := f.CdiClient.CdiV1beta1().CDIs().Get(context.TODO(), cr.Name, metav1.GetOptions{})
	if !conditions.IsStatusConditionTrue(cdi.Status.Conditions, conditions.ConditionAvailable) {
		return false
	}

	for _, deploymentName := range []string{"cdi-apiserver", "cdi-deployment", "cdi-uploadproxy"} {
		_, err := f.K8sClient.AppsV1().Deployments(f.CdiInstallNs).Get(context.TODO(), deploymentName, metav1.GetOptions{})
		if errors.IsNotFound(err) {
			return false
		}
	}

	return true
}

func infraDeploymentGone(f *framework.Framework) bool {
	for _, deploymentName := range []string{"cdi-apiserver", "cdi-deployment", "cdi-uploadproxy"} {
		_, err := f.K8sClient.AppsV1().Deployments(f.CdiInstallNs).Get(context.TODO(), deploymentName, metav1.GetOptions{})
		if !errors.IsNotFound(err) {
			return false
		}
	}
	return true
}

func crGone(f *framework.Framework, cr *cdiv1.CDI) bool {
	_, err := f.CdiClient.CdiV1beta1().CDIs().Get(context.TODO(), cr.Name, metav1.GetOptions{})
	if !errors.IsNotFound(err) {
		return false
	}
	return true
}

func cdiOperatorDeploymentGone(f *framework.Framework) bool {
	_, err := f.K8sClient.AppsV1().Deployments(f.CdiInstallNs).Get(context.TODO(), "cdi-operator", metav1.GetOptions{})
	if errors.IsNotFound(err) {
		return true
	}
	Expect(err).ToNot(HaveOccurred())
	return false
}

func updateUninstallStrategy(client cdiClientset.Interface, strategy *cdiv1.CDIUninstallStrategy) *cdiv1.CDIUninstallStrategy {
	By("Getting CDI resource")
	cdis, err := client.CdiV1beta1().CDIs().List(context.TODO(), metav1.ListOptions{})
	Expect(err).ToNot(HaveOccurred())
	Expect(cdis.Items).To(HaveLen(1))

	cdi := &cdis.Items[0]
	result := cdi.Spec.UninstallStrategy

	cdi.Spec.UninstallStrategy = strategy
	_, err = client.CdiV1beta1().CDIs().Update(context.TODO(), cdi, metav1.UpdateOptions{})
	Expect(err).ToNot(HaveOccurred())

	By("Waiting for update")
	Eventually(func() bool {
		cdi, err = client.CdiV1beta1().CDIs().Get(context.TODO(), cdi.Name, metav1.GetOptions{})
		Expect(err).ToNot(HaveOccurred())
		if strategy == nil {
			return cdi.Spec.UninstallStrategy == nil
		}
		return cdi.Spec.UninstallStrategy != nil && *cdi.Spec.UninstallStrategy == *strategy
	}, 2*time.Minute, 1*time.Second).Should(BeTrue())

	return result
}<|MERGE_RESOLUTION|>--- conflicted
+++ resolved
@@ -37,17 +37,10 @@
 		var _ = Describe("Operator tests", func() {
 			f := framework.NewFramework("operator-test")
 
-<<<<<<< HEAD
-		It("[test_id:3951]should create a route in OpenShift", func() {
-			if !utils.IsOpenshift(f.K8sClient) {
-				Skip("This test is OpenShift specific")
-			}
-=======
 			It("[test_id:3951]should create a route in OpenShift", func() {
-				if !tests.IsOpenshift(f.K8sClient) {
+				if !utils.IsOpenshift(f.K8sClient) {
 					Skip("This test is OpenShift specific")
 				}
->>>>>>> 79f1bef9
 
 				routeClient, err := routeclient.NewForConfig(f.RestConfig)
 				Expect(err).ToNot(HaveOccurred())
@@ -65,12 +58,6 @@
 				Expect(promService.Spec.Selector[common.PrometheusLabel]).To(Equal(""))
 				originalTimeStamp := promService.ObjectMeta.CreationTimestamp
 
-<<<<<<< HEAD
-		It("[test_id:3952]add cdi-sa to containerized-data-importer scc", func() {
-			if !utils.IsOpenshift(f.K8sClient) {
-				Skip("This test is OpenShift specific")
-			}
-=======
 				By("Deleting the service")
 				err = f.K8sClient.CoreV1().Services(f.CdiInstallNs).Delete(context.TODO(), common.PrometheusServiceName, metav1.DeleteOptions{})
 				Expect(err).ToNot(HaveOccurred())
@@ -85,10 +72,9 @@
 				Expect(promService.Spec.Ports[0].Name).To(Equal("metrics"))
 				Expect(promService.Spec.Selector[common.PrometheusLabel]).To(Equal(""))
 			})
->>>>>>> 79f1bef9
 
 			It("[test_id:3952]add cdi-sa to containerized-data-importer scc", func() {
-				if !tests.IsOpenshift(f.K8sClient) {
+				if !utils.IsOpenshift(f.K8sClient) {
 					Skip("This test is OpenShift specific")
 				}
 
