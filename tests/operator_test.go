package tests_test

import (
	"context"
	"encoding/json"
	"fmt"
	"reflect"
	"strings"
	"time"

	. "github.com/onsi/ginkgo/v2"
	. "github.com/onsi/gomega"

	routev1 "github.com/openshift/api/route/v1"
	routeclient "github.com/openshift/client-go/route/clientset/versioned"
	secclient "github.com/openshift/client-go/security/clientset/versioned"
	conditions "github.com/openshift/custom-resource-status/conditions/v1"

	appsv1 "k8s.io/api/apps/v1"
	corev1 "k8s.io/api/core/v1"
	rbacv1 "k8s.io/api/rbac/v1"
	schedulev1 "k8s.io/api/scheduling/v1"
	"k8s.io/apimachinery/pkg/api/errors"
	metav1 "k8s.io/apimachinery/pkg/apis/meta/v1"
	"k8s.io/apimachinery/pkg/apis/meta/v1/unstructured"
	"k8s.io/apimachinery/pkg/labels"
	"k8s.io/apimachinery/pkg/runtime/schema"
	"k8s.io/apimachinery/pkg/types"
	"k8s.io/utils/ptr"

	crclient "sigs.k8s.io/controller-runtime/pkg/client"

	cdiv1 "kubevirt.io/containerized-data-importer-api/pkg/apis/core/v1beta1"
	"kubevirt.io/containerized-data-importer/pkg/common"
	"kubevirt.io/containerized-data-importer/pkg/controller"
	cc "kubevirt.io/containerized-data-importer/pkg/controller/common"
	resourcesutils "kubevirt.io/containerized-data-importer/pkg/operator/resources/utils"
	"kubevirt.io/containerized-data-importer/tests/framework"
	"kubevirt.io/containerized-data-importer/tests/utils"
	sdkapi "kubevirt.io/controller-lifecycle-operator-sdk/api"
	"kubevirt.io/controller-lifecycle-operator-sdk/pkg/sdk"
)

var _ = Describe("ALL Operator tests", Label("Destructive"), Serial, func() {
	var _ = Describe("Operator tests", func() {
		f := framework.NewFramework("operator-test")

		Context("Adding versions to datavolume CRD", func() {
			deploymentName := "cdi-operator"
			var originalReplicaVal int32

			AfterEach(func() {
				By(fmt.Sprintf("Setting %s replica number back to the original value %d", deploymentName, originalReplicaVal))
				scaleDeployment(f, deploymentName, originalReplicaVal)
				Eventually(func() int32 {
					depl, err := f.K8sClient.AppsV1().Deployments(f.CdiInstallNs).Get(context.TODO(), deploymentName, metav1.GetOptions{})
					Expect(err).ToNot(HaveOccurred())
					return depl.Status.ReadyReplicas
				}).WithTimeout(5 * time.Minute).WithPolling(10 * time.Second).Should(Equal(originalReplicaVal))
			})
			It("[test_id:9696]Alpha version of CDI CRD is removed even if it was briefly a storage version", func() {
				By("Scaling down CDI operator")
				originalReplicaVal = scaleDeployment(f, deploymentName, 0)
				Eventually(func(g Gomega) {
					_, err := utils.FindPodByPrefix(f.K8sClient, f.CdiInstallNs, deploymentName, common.CDILabelSelector)
					_, _ = fmt.Fprintf(GinkgoWriter, "couldn't scale down CDI operator deployment; %v\n", err)
					g.Expect(errors.IsNotFound(err)).Should(BeTrue())
				}).WithTimeout(time.Second * 60).WithPolling(time.Second * 5).Should(Succeed())

				By("Appending v1alpha1 version as stored version")
				cdiCrd, err := f.ExtClient.ApiextensionsV1().CustomResourceDefinitions().Get(context.TODO(), "cdis.cdi.kubevirt.io", metav1.GetOptions{})
				Expect(err).ToNot(HaveOccurred())
				oldVer := cdiCrd.Spec.Versions[0].DeepCopy()
				oldVer.Name = "v1alpha1"
				cdiCrd.Spec.Versions[0].Storage = false
				oldVer.Storage = true
				cdiCrd.Spec.Versions = append(cdiCrd.Spec.Versions, *oldVer)

				_, err = f.ExtClient.ApiextensionsV1().CustomResourceDefinitions().Update(context.TODO(), cdiCrd, metav1.UpdateOptions{})
				Expect(err).ToNot(HaveOccurred())

				By("Restoring CRD with newer version as storage")
				cdiCrd, err = f.ExtClient.ApiextensionsV1().CustomResourceDefinitions().Get(context.TODO(), "cdis.cdi.kubevirt.io", metav1.GetOptions{})
				Expect(err).ToNot(HaveOccurred())
				// This is done because due to the way CRDs are applied,
				// the scenario where alpha is the "storage: true" isn't
				// possible - so the code doesn't handle it.
				for i, ver := range cdiCrd.Spec.Versions {
					if ver.Name == "v1alpha1" {
						cdiCrd.Spec.Versions[i].Storage = false
					} else {
						cdiCrd.Spec.Versions[i].Storage = true
					}
				}
				cdiCrd, err = f.ExtClient.ApiextensionsV1().CustomResourceDefinitions().Update(context.TODO(), cdiCrd, metav1.UpdateOptions{})
				Expect(err).ToNot(HaveOccurred())

				By("Scaling up CDI operator")
				scaleDeployment(f, deploymentName, originalReplicaVal)
				By("Eventually, CDI will restore v1beta1 to be the only stored version")
				Eventually(func(g Gomega) {
					cdiCrd, err = f.ExtClient.ApiextensionsV1().CustomResourceDefinitions().Get(context.TODO(), "cdis.cdi.kubevirt.io", metav1.GetOptions{})
					g.Expect(err).ToNot(HaveOccurred())
					for _, ver := range cdiCrd.Spec.Versions {
						g.Expect(ver.Name).Should(Equal("v1beta1"))
						g.Expect(ver.Storage).Should(BeTrue())
					}
				}, 1*time.Minute, 2*time.Second).Should(Succeed())
			})

			It("[test_id:9704]Alpha versions of datavolume CRD are removed, previously existing objects remain and are unmodified", func() {
				fillData := "123456789012345678901234567890123456789012345678901234567890"
				fillDataFSMD5sum := "fabc176de7eb1b6ca90b3aa4c7e035f3"
				testFile := utils.DefaultPvcMountPath + "/source.txt"
				fillCommand := "echo \"" + fillData + "\" >> " + testFile

				By("Creating datavolume without GC and custom changes")
				dv := utils.NewDataVolumeWithHTTPImport("alpha-tests-dv", "500Mi", fmt.Sprintf(utils.TinyCoreIsoURL, f.CdiInstallNs))
				dv, err := utils.CreateDataVolumeFromDefinition(f.CdiClient, f.Namespace.Name, dv)
				Expect(err).ToNot(HaveOccurred())
				f.ForceBindPvcIfDvIsWaitForFirstConsumer(dv)
				err = utils.WaitForDataVolumePhase(f, dv.Namespace, cdiv1.Succeeded, dv.Name)
				Expect(err).ToNot(HaveOccurred())

				pvc, err := f.K8sClient.CoreV1().PersistentVolumeClaims(f.Namespace.Name).Get(context.TODO(), dv.Name, metav1.GetOptions{})
				Expect(err).ToNot(HaveOccurred())
				f.PopulatePVC(pvc, "modify-dv-contents", fillCommand)

				By("Scaling down CDI operator")
				originalReplicaVal = scaleDeployment(f, deploymentName, 0)
				Eventually(func() bool {
					_, err := utils.FindPodByPrefix(f.K8sClient, f.CdiInstallNs, deploymentName, common.CDILabelSelector)
					return errors.IsNotFound(err)
				}).WithTimeout(time.Second * 60).WithPolling(time.Second * 5).Should(BeTrue())

				By("Appending v1alpha1 version as stored version")
				dvCrd, err := f.ExtClient.ApiextensionsV1().CustomResourceDefinitions().Get(context.TODO(), "datavolumes.cdi.kubevirt.io", metav1.GetOptions{})
				Expect(err).ToNot(HaveOccurred())
				oldVer := dvCrd.Spec.Versions[0].DeepCopy()
				oldVer.Name = "v1alpha1"
				dvCrd.Spec.Versions[0].Storage = false
				oldVer.Storage = true
				dvCrd.Spec.Versions = append(dvCrd.Spec.Versions, *oldVer)

				dvCrd, err = f.ExtClient.ApiextensionsV1().CustomResourceDefinitions().Update(context.TODO(), dvCrd, metav1.UpdateOptions{})
				Expect(err).ToNot(HaveOccurred())
				Expect(dvCrd.Status.StoredVersions).Should(ContainElement("v1alpha1"))

				By("Making sure we can get datavolume in v1alpha1 version")
				Eventually(func() error {
					u := &unstructured.Unstructured{}
					gvk := schema.GroupVersionKind{
						Group:   "cdi.kubevirt.io",
						Version: "v1alpha1",
						Kind:    "DataVolume",
					}
					u.SetGroupVersionKind(gvk)
					nn := crclient.ObjectKey{Namespace: dv.Namespace, Name: dv.Name}
					err = f.CrClient.Get(context.TODO(), nn, u)
					return err
				}, 1*time.Minute, 2*time.Second).Should(BeNil())

				By("Scaling up CDI operator")
				scaleDeployment(f, deploymentName, originalReplicaVal)
				By("Eventually, CDI will restore v1beta1 to be the only stored version")
				Eventually(func() bool {
					dvCrd, err = f.ExtClient.ApiextensionsV1().CustomResourceDefinitions().Get(context.TODO(), "datavolumes.cdi.kubevirt.io", metav1.GetOptions{})
					Expect(err).ToNot(HaveOccurred())
					for _, ver := range dvCrd.Spec.Versions {
						if !(ver.Name == "v1beta1" && ver.Storage == true) {
							return false
						}
					}
					return true
				}, 1*time.Minute, 2*time.Second).Should(BeTrue())

				By("Datavolume is still there")
				_, err = f.CdiClient.CdiV1beta1().DataVolumes(dv.Namespace).Get(context.TODO(), dv.Name, metav1.GetOptions{})
				Expect(err).ToNot(HaveOccurred())
				By("Verify no import - the PVC still includes our custom changes")
				md5Match, err := f.VerifyTargetPVCContentMD5(f.Namespace, pvc, testFile, fillDataFSMD5sum)
				Expect(err).ToNot(HaveOccurred())
				Expect(md5Match).To(BeTrue())
			})
		})

		It("[test_id:3951]should create a route in OpenShift", func() {
			if !utils.IsOpenshift(f.K8sClient) {
				Skip("This test is OpenShift specific")
			}

			routeClient, err := routeclient.NewForConfig(f.RestConfig)
			Expect(err).ToNot(HaveOccurred())

			r, err := routeClient.RouteV1().Routes(f.CdiInstallNs).Get(context.TODO(), "cdi-uploadproxy", metav1.GetOptions{})
			Expect(err).ToNot(HaveOccurred())

			Expect(r.Spec.TLS.Termination).To(Equal(routev1.TLSTerminationReencrypt))
		})

		It("[test_id:4351]should create a prometheus service in cdi namespace", func() {
			promService, err := f.K8sClient.CoreV1().Services(f.CdiInstallNs).Get(context.TODO(), common.PrometheusServiceName, metav1.GetOptions{})
			Expect(err).ToNot(HaveOccurred())
			Expect(promService.Spec.Ports[0].Name).To(Equal("metrics"))
			Expect(promService.Spec.Selector[common.PrometheusLabelKey]).To(Equal(common.PrometheusLabelValue))
			originalTimeStamp := promService.ObjectMeta.CreationTimestamp

			By("Deleting the service")
			err = f.K8sClient.CoreV1().Services(f.CdiInstallNs).Delete(context.TODO(), common.PrometheusServiceName, metav1.DeleteOptions{})
			Expect(err).ToNot(HaveOccurred())
			By("Verifying the operator has re-created the service")
			Eventually(func() bool {
				promService, err = f.K8sClient.CoreV1().Services(f.CdiInstallNs).Get(context.TODO(), common.PrometheusServiceName, metav1.GetOptions{})
				if err == nil {
					return originalTimeStamp.Before(&promService.ObjectMeta.CreationTimestamp)
				}
				return false
			}, 1*time.Minute, 2*time.Second).Should(BeTrue())
			Expect(promService.Spec.Ports[0].Name).To(Equal("metrics"))
			Expect(promService.Spec.Selector[common.PrometheusLabelKey]).To(Equal(common.PrometheusLabelValue))
		})

		It("[test_id:3952]add cdi-sa to containerized-data-importer scc", func() {
			if !utils.IsOpenshift(f.K8sClient) {
				Skip("This test is OpenShift specific")
			}

			secClient, err := secclient.NewForConfig(f.RestConfig)
			Expect(err).ToNot(HaveOccurred())

			scc, err := secClient.SecurityV1().SecurityContextConstraints().Get(context.TODO(), "containerized-data-importer", metav1.GetOptions{})
			Expect(err).ToNot(HaveOccurred())

			cdiSA := fmt.Sprintf("system:serviceaccount:%s:cdi-sa", f.CdiInstallNs)
			Expect(scc.Users).Should(ContainElement(cdiSA))
		})

		// Condition flags can be found here with their meaning https://github.com/kubevirt/hyperconverged-cluster-operator/blob/main/docs/conditions.md
		It("[test_id:3953]Condition flags on CR should be healthy and operating", func() {
			cdiObject := getCDI(f)
			conditionMap := sdk.GetConditionValues(cdiObject.Status.Conditions)
			// Application should be fully operational and healthy.
			Expect(conditionMap[conditions.ConditionAvailable]).To(Equal(corev1.ConditionTrue))
			Expect(conditionMap[conditions.ConditionProgressing]).To(Equal(corev1.ConditionFalse))
			Expect(conditionMap[conditions.ConditionDegraded]).To(Equal(corev1.ConditionFalse))
		})

		It("should make CDI config authority", func() {
			Eventually(func() bool {
				cdiObject := getCDI(f)
				_, ok := cdiObject.Annotations["cdi.kubevirt.io/configAuthority"]
				return ok
			}, 1*time.Minute, 2*time.Second).Should(BeTrue())
		})
	})

	var _ = Describe("Tests needing the restore of nodes", func() {
		var nodes *corev1.NodeList
		var cdiPods *corev1.PodList
		var err error

		f := framework.NewFramework("operator-delete-cdi-test")

		BeforeEach(func() {
			nodes, err = f.K8sClient.CoreV1().Nodes().List(context.TODO(), metav1.ListOptions{})
			Expect(nodes.Items).ToNot(BeEmpty(), "There should be some compute node")
			Expect(err).ToNot(HaveOccurred())

			cdiPods = getCDIPods(f)
		})

		AfterEach(func() {
			var errors []error
			var newCdiPods *corev1.PodList
			By("Restoring nodes")
			for _, node := range nodes.Items {
				newNode, err := f.K8sClient.CoreV1().Nodes().Get(context.TODO(), node.Name, metav1.GetOptions{})
				Expect(err).ToNot(HaveOccurred())

				newNode.Spec = node.Spec
				_, err = f.K8sClient.CoreV1().Nodes().Update(context.TODO(), newNode, metav1.UpdateOptions{})
				if err != nil {
					errors = append(errors, err)
				}
			}
			Expect(errors).Should(BeEmpty(), "failed restoring one or more nodes")

			By("Waiting for there to be as many CDI pods as before")
			Eventually(func() bool {
				newCdiPods = getCDIPods(f)
				By(fmt.Sprintf("number of cdi pods: %d\n new number of cdi pods: %d\n", len(cdiPods.Items), len(newCdiPods.Items)))
				return len(cdiPods.Items) == len(newCdiPods.Items)
			}, 5*time.Minute, 2*time.Second).Should(BeTrue())

			for _, newCdiPod := range newCdiPods.Items {
				By(fmt.Sprintf("Waiting for CDI pod %s to be ready", newCdiPod.Name))
				err := utils.WaitTimeoutForPodReady(f.K8sClient, newCdiPod.Name, newCdiPod.Namespace, 20*time.Minute)
				Expect(err).ToNot(HaveOccurred())
			}

			Eventually(func() bool {
				services, err := f.K8sClient.CoreV1().Services(f.CdiInstallNs).List(context.TODO(), metav1.ListOptions{})
				Expect(err).ToNot(HaveOccurred(), "failed getting CDI services")
				for _, service := range services.Items {
					if service.Name != "cdi-prometheus-metrics" {
						endpoint, err := f.K8sClient.CoreV1().Endpoints(f.CdiInstallNs).Get(context.TODO(), service.Name, metav1.GetOptions{})
						Expect(err).ToNot(HaveOccurred(), "failed getting service endpoint")
						for _, subset := range endpoint.Subsets {
							if len(subset.NotReadyAddresses) > 0 {
								By(fmt.Sprintf("Not all endpoints of service %s are ready", service.Name))
								return false
							}
						}
					}
				}
				return true
			}, 5*time.Minute, 2*time.Second).Should(BeTrue())
		})

		It("should deploy components that tolerate CriticalAddonsOnly taint", func() {
			cr := getCDI(f)
			criticalAddonsToleration := corev1.Toleration{
				Key:      "CriticalAddonsOnly",
				Operator: corev1.TolerationOpExists,
			}

			if !tolerationExists(cr.Spec.Infra.NodePlacement.Tolerations, criticalAddonsToleration) {
				Skip("Unexpected CDI CR (not from cdi-cr.yaml), doesn't tolerate CriticalAddonsOnly")
			}

			labelSelector := metav1.LabelSelector{MatchLabels: map[string]string{"cdi.kubevirt.io/testing": ""}}
			cdiTestPods, err := f.K8sClient.CoreV1().Pods(f.CdiInstallNs).List(context.TODO(), metav1.ListOptions{
				LabelSelector: labels.Set(labelSelector.MatchLabels).String(),
			})
			Expect(err).ToNot(HaveOccurred(), "failed listing cdi testing pods")
			Expect(cdiTestPods.Items).ToNot(BeEmpty(), "no cdi testing pods found")

			By("adding taints to all nodes")
			criticalPodTaint := corev1.Taint{
				Key:    "CriticalAddonsOnly",
				Value:  "",
				Effect: corev1.TaintEffectNoExecute,
			}

			for _, node := range nodes.Items {
				Eventually(func() bool {
					nodeCopy, err := f.K8sClient.CoreV1().Nodes().Get(context.TODO(), node.Name, metav1.GetOptions{})
					Expect(err).ToNot(HaveOccurred())

					if nodeHasTaint(*nodeCopy, criticalPodTaint) {
						return true
					}

					nodeCopy.Spec.Taints = append(nodeCopy.Spec.Taints, criticalPodTaint)
					_, _ = f.K8sClient.CoreV1().Nodes().Update(context.TODO(), nodeCopy, metav1.UpdateOptions{})
					return false
				}, 5*time.Minute, 2*time.Second).Should(BeTrue())
			}

			By("Waiting for all CDI testing pods to terminate")
			Eventually(func() bool {
				for _, cdiTestPod := range cdiTestPods.Items {
					By(fmt.Sprintf("CDI test pod: %s", cdiTestPod.Name))
					_, err := f.K8sClient.CoreV1().Pods(cdiTestPod.Namespace).Get(context.TODO(), cdiTestPod.Name, metav1.GetOptions{})
					if !errors.IsNotFound(err) {
						return false
					}
				}
				return true
			}, 5*time.Minute, 2*time.Second).Should(BeTrue())

			By("Checking that all the non-testing pods are running")
			for _, cdiPod := range cdiPods.Items {
				if _, isTestingComponent := cdiPod.Labels["cdi.kubevirt.io/testing"]; isTestingComponent {
					continue
				}
				By(fmt.Sprintf("Non-test CDI pod: %s", cdiPod.Name))
				podUpdated, err := f.K8sClient.CoreV1().Pods(cdiPod.Namespace).Get(context.TODO(), cdiPod.Name, metav1.GetOptions{})
				Expect(err).ToNot(HaveOccurred(), "failed setting taint on node")
				Expect(podUpdated.Status.Phase).To(Equal(corev1.PodRunning))
			}
		})

	})

	var _ = Describe("Operator delete CDI CR tests", func() {
		var cr *cdiv1.CDI
		f := framework.NewFramework("operator-delete-cdi-test")
		var cdiPods *corev1.PodList

		BeforeEach(func() {
			cr = getCDI(f)
			cdiPods = getCDIPods(f)
		})

		removeCDI := func() {
			removeCDI(f, cr)
		}

		ensureCDI := func() {
			ensureCDI(f, cr, cdiPods)
		}

<<<<<<< HEAD
		AfterEach(func() {
			removeCDI()
			ensureCDI()
		})
=======
				By("Cannot delete CDI")
				err = f.CdiClient.CdiV1beta1().CDIs().Delete(context.TODO(), cr.Name, metav1.DeleteOptions{DryRun: []string{"All"}})
				Expect(err).To(HaveOccurred())
				Expect(err.Error()).To(ContainSubstring("there are still 1 DataVolumes present"))
>>>>>>> 1927d7d1

		It("[test_id:4986]should remove/install CDI a number of times successfully", func() {
			for i := 0; i < 5; i++ {
				err := f.CdiClient.CdiV1beta1().CDIs().Delete(context.TODO(), cr.Name, metav1.DeleteOptions{})
				Expect(err).ToNot(HaveOccurred())
				ensureCDI()
			}
		})

		It("[test_id:3954]should delete an upload pod", func() {
			dv := utils.NewDataVolumeForUpload("delete-me", "1Gi")

			By("Creating datavolume")
			dv, err := utils.CreateDataVolumeFromDefinition(f.CdiClient, f.Namespace.Name, dv)
			Expect(err).ToNot(HaveOccurred())
			f.ForceBindPvcIfDvIsWaitForFirstConsumer(dv)

			pvc, err := f.K8sClient.CoreV1().PersistentVolumeClaims(dv.Namespace).Get(context.TODO(), dv.Name, metav1.GetOptions{})
			Expect(err).ToNot(HaveOccurred())
			uploadPodName := utils.UploadPodName(pvc)

			By("Waiting for pod to be running")
			Eventually(func() bool {
				pod, err := f.K8sClient.CoreV1().Pods(dv.Namespace).Get(context.TODO(), uploadPodName, metav1.GetOptions{})
				if errors.IsNotFound(err) {
					return false
				}
				Expect(err).ToNot(HaveOccurred())
				return pod.Status.Phase == corev1.PodRunning
			}, 2*time.Minute, 1*time.Second).Should(BeTrue())

			if us := cr.Spec.UninstallStrategy; us != nil && *us == cdiv1.CDIUninstallStrategyBlockUninstallIfWorkloadsExist {
				err = utils.DeleteDataVolume(f.CdiClient, dv.Namespace, dv.Name)
				Expect(err).ToNot(HaveOccurred())
			}

			By("Deleting CDI")
			err = f.CdiClient.CdiV1beta1().CDIs().Delete(context.TODO(), cr.Name, metav1.DeleteOptions{})
			Expect(err).ToNot(HaveOccurred())

			By("Waiting for pod to be deleted")
			Eventually(func() bool {
				_, err = f.K8sClient.CoreV1().Pods(dv.Namespace).Get(context.TODO(), "cdi-upload-"+dv.Name, metav1.GetOptions{})
				if errors.IsNotFound(err) {
					return true
				}
				Expect(err).ToNot(HaveOccurred())
				return false
			}, 2*time.Minute, 1*time.Second).Should(BeTrue())
		})

		It("[test_id:3955]should block CDI delete", func() {
			uninstallStrategy := cdiv1.CDIUninstallStrategyBlockUninstallIfWorkloadsExist
			updateUninstallStrategy(f, &uninstallStrategy)

			By("Creating datavolume")
			dv := utils.NewDataVolumeForUpload("delete-me", "1Gi")
			dv, err := utils.CreateDataVolumeFromDefinition(f.CdiClient, f.Namespace.Name, dv)
			Expect(err).ToNot(HaveOccurred())
			f.ForceBindPvcIfDvIsWaitForFirstConsumer(dv)

			By("Creating datavolume with DataImportCron label")
			dv = utils.NewDataVolumeForUpload("retain-me", "1Gi")
			dv.Labels = map[string]string{common.DataImportCronLabel: "dic"}
			dv, err = utils.CreateDataVolumeFromDefinition(f.CdiClient, f.Namespace.Name, dv)
			Expect(err).ToNot(HaveOccurred())
			f.ForceBindPvcIfDvIsWaitForFirstConsumer(dv)

			By("Cannot delete CDI")
			err = f.CdiClient.CdiV1beta1().CDIs().Delete(context.TODO(), cr.Name, metav1.DeleteOptions{DryRun: []string{"All"}})
			Expect(err).To(HaveOccurred())
			Expect(err.Error()).To(ContainSubstring("there are still DataVolumes present"))

			By("Delete the unlabeled datavolume")
			err = f.CdiClient.CdiV1beta1().DataVolumes(f.Namespace.Name).Delete(context.TODO(), "delete-me", metav1.DeleteOptions{})
			Expect(err).ToNot(HaveOccurred())

			By("Can delete CDI")
			err = f.CdiClient.CdiV1beta1().CDIs().Delete(context.TODO(), cr.Name, metav1.DeleteOptions{DryRun: []string{"All"}})
			Expect(err).ToNot(HaveOccurred())
		})

		It("[test_id:8087]CDI CR deletion should delete DataImportCron CRD and all DataImportCrons", func() {
			reg, err := getDataVolumeSourceRegistry(f)
			Expect(err).ToNot(HaveOccurred())

			By("Create new DataImportCron")
			cron := utils.NewDataImportCron("cron-test", "5Gi", scheduleEveryMinute, "ds", 1, *reg)
			cron, err = f.CdiClient.CdiV1beta1().DataImportCrons(f.Namespace.Name).Create(context.TODO(), cron, metav1.CreateOptions{})
			Expect(err).ToNot(HaveOccurred())

			By("Verify cron first import completed")
			Eventually(func() bool {
				cron, err = f.CdiClient.CdiV1beta1().DataImportCrons(f.Namespace.Name).Get(context.TODO(), cron.Name, metav1.GetOptions{})
				Expect(err).ToNot(HaveOccurred())
				upToDateCond := controller.FindDataImportCronConditionByType(cron, cdiv1.DataImportCronUpToDate)
				return upToDateCond != nil && upToDateCond.Status == corev1.ConditionTrue
			}, dataImportCronTimeout, pollingInterval).Should(BeTrue())

			pvc := cron.Status.LastImportedPVC
			Expect(pvc).ToNot(BeNil())

			By("Verify dv succeeded")
			err = utils.WaitForDataVolumePhase(f, pvc.Namespace, cdiv1.Succeeded, pvc.Name)
			Expect(err).ToNot(HaveOccurred())

			By("Start goroutine creating DataImportCrons")
			go func() {
				defer GinkgoRecover()
				var err error
				for i := 0; i < 100 && err == nil; i++ {
					cronName := fmt.Sprintf("cron-test-%d", i)
					cron := utils.NewDataImportCron(cronName, "5Gi", scheduleEveryMinute, "ds", 1, *reg)
					_, err = f.CdiClient.CdiV1beta1().DataImportCrons(f.Namespace.Name).Create(context.TODO(), cron, metav1.CreateOptions{})
				}
			}()

			removeCDI()

			By("Verify no DataImportCrons are found")
			Eventually(func() bool {
				_, err = f.CdiClient.CdiV1beta1().DataImportCrons(f.Namespace.Name).List(context.TODO(), metav1.ListOptions{})
				return err != nil && errors.IsNotFound(err)
			}, 1*time.Minute, 2*time.Second).Should(BeTrue())

			By("Verify no cronjobs left")
			Eventually(func() bool {
				cronjobs, err := f.K8sClient.BatchV1().CronJobs(f.CdiInstallNs).List(context.TODO(), metav1.ListOptions{})
				Expect(err).ToNot(HaveOccurred())
				return len(cronjobs.Items) == 0
			}, 1*time.Minute, 2*time.Second).Should(BeTrue())

			By("Verify no jobs left")
			Eventually(func() bool {
				jobs, err := f.K8sClient.BatchV1().Jobs(f.CdiInstallNs).List(context.TODO(), metav1.ListOptions{})
				Expect(err).ToNot(HaveOccurred())
				return len(jobs.Items) == 0
			}, 1*time.Minute, 2*time.Second).Should(BeTrue())
		})
	})

	var _ = Describe("[rfe_id:4784][crit:high] CDI Operator deployment + CDI CR delete tests", func() {
		var restoreCdiCr *cdiv1.CDI
		var restoreCdiOperatorDeployment *appsv1.Deployment
		f := framework.NewFramework("operator-delete-cdi-test")

		removeCDI := func() {
			By("Deleting CDI CR")
			err := f.CdiClient.CdiV1beta1().CDIs().Delete(context.TODO(), restoreCdiCr.Name, metav1.DeleteOptions{})
			Expect(err).ToNot(HaveOccurred())

			By("Waiting for CDI CR and infra deployments to be deleted after CDI CR was removed")
			Eventually(func() bool { return infraDeploymentGone(f) && crGone(f, restoreCdiCr) }, 15*time.Minute, 2*time.Second).Should(BeTrue())

			By("Deleting CDI operator")
			err = f.K8sClient.AppsV1().Deployments(f.CdiInstallNs).Delete(context.TODO(), "cdi-operator", metav1.DeleteOptions{})
			Expect(err).ToNot(HaveOccurred())

			By("Waiting for CDI operator deployment to be deleted")
			Eventually(func() bool { return cdiOperatorDeploymentGone(f) }, 5*time.Minute, 2*time.Second).Should(BeTrue())
		}

		ensureCDI := func(cr *cdiv1.CDI) {
			By("Re-creating CDI (CR and deployment)")
			_, err := f.CdiClient.CdiV1beta1().CDIs().Create(context.TODO(), cr, metav1.CreateOptions{})
			Expect(err).ToNot(HaveOccurred())

			By("Recreating CDI operator")
			_, err = f.K8sClient.AppsV1().Deployments(f.CdiInstallNs).Create(context.TODO(), restoreCdiOperatorDeployment, metav1.CreateOptions{})
			Expect(err).ToNot(HaveOccurred())

			By("Verifying CDI apiserver, deployment, uploadproxy exist, before continuing")
			Eventually(func() bool { return infraDeploymentAvailable(f, restoreCdiCr) }, CompletionTimeout, assertionPollInterval).Should(BeTrue(), "Timeout reading CDI deployments")

			By("Verifying CDI config object exists, before continuing")
			Eventually(func() bool {
				_, err = f.CdiClient.CdiV1beta1().CDIConfigs().Get(context.TODO(), common.ConfigName, metav1.GetOptions{})
				if errors.IsNotFound(err) {
					return false
				}
				Expect(err).ToNot(HaveOccurred(), "Unable to read CDI Config, %v, expect more failures", err)
				return true
			}, CompletionTimeout, assertionPollInterval).Should(BeTrue(), "Timeout reading CDI Config, expect more failures")
		}

		BeforeEach(func() {
			currentCR := getCDI(f)
			restoreCdiCr = &cdiv1.CDI{
				ObjectMeta: metav1.ObjectMeta{
					Name: currentCR.Name,
				},
				Spec: currentCR.Spec,
			}

			currentCdiOperatorDeployment, err := f.K8sClient.AppsV1().Deployments(f.CdiInstallNs).Get(context.TODO(), "cdi-operator", metav1.GetOptions{})
			Expect(err).ToNot(HaveOccurred())

			restoreCdiOperatorDeployment = &appsv1.Deployment{
				ObjectMeta: metav1.ObjectMeta{
					Name:      "cdi-operator",
					Namespace: f.CdiInstallNs,
					Labels:    currentCdiOperatorDeployment.Labels,
				},
				Spec: currentCdiOperatorDeployment.Spec,
			}

			removeCDI()
		})

		AfterEach(func() {
			removeCDI()
			ensureCDI(restoreCdiCr)
		})

		It("[test_id:4782] Should install CDI infrastructure pods with node placement", func() {
			By("Creating modified CDI CR, with infra nodePlacement")
			localSpec := restoreCdiCr.Spec.DeepCopy()
			nodePlacement := f.TestNodePlacementValues()

			localSpec.Infra.NodePlacement = nodePlacement

			tempCdiCr := &cdiv1.CDI{
				ObjectMeta: metav1.ObjectMeta{
					Name: restoreCdiCr.Name,
				},
				Spec: *localSpec,
			}

			ensureCDI(tempCdiCr)

			By("Testing all infra deployments have the chosen node placement")
			for _, deploymentName := range []string{"cdi-apiserver", "cdi-deployment", "cdi-uploadproxy"} {
				deployment, err := f.K8sClient.AppsV1().Deployments(f.CdiInstallNs).Get(context.TODO(), deploymentName, metav1.GetOptions{})
				Expect(err).ToNot(HaveOccurred())
				By("Verify the deployment has nodeSelector")
				Expect(deployment.Spec.Template.Spec.NodeSelector).To(Equal(framework.NodeSelectorTestValue))

				By("Verify the deployment has affinity")
				checkAntiAffinity(deploymentName, deployment.Spec.Template.Spec.Affinity)

				By("Verify the deployment has tolerations")
				Expect(deployment.Spec.Template.Spec.Tolerations).To(ContainElement(framework.TolerationsTestValue[0]))
			}
		})
	})

	var _ = Describe("[vendor:cnv-qe@redhat.com][level:component]Strict Reconciliation tests", func() {
		f := framework.NewFramework("strict-reconciliation-test")

		It("[test_id:5573]cdi-deployment replicas back to original value on attempt to scale", func() {
			By("Overwrite number of replicas with 10")
			deploymentName := "cdi-deployment"
			originalReplicaVal := scaleDeployment(f, deploymentName, 10)

			By("Ensuring original value of replicas restored & extra deployment pod was cleaned up")
			Eventually(func() bool {
				depl, err := f.K8sClient.AppsV1().Deployments(f.CdiInstallNs).Get(context.TODO(), deploymentName, metav1.GetOptions{})
				Expect(err).ToNot(HaveOccurred())
				_, err = utils.FindPodByPrefix(f.K8sClient, f.CdiInstallNs, deploymentName, common.CDILabelSelector)
				return *depl.Spec.Replicas == originalReplicaVal && err == nil
			}, 5*time.Minute, 1*time.Second).Should(BeTrue())
		})

		It("[test_id:5574]Service spec.selector restored on overwrite attempt", func() {
			service, err := f.K8sClient.CoreV1().Services(f.CdiInstallNs).Get(context.TODO(), "cdi-api", metav1.GetOptions{})
			Expect(err).ToNot(HaveOccurred())
			originalSelectorVal := service.Spec.Selector[common.CDIComponentLabel]

			By("Overwrite spec.selector with empty string")
			service.Spec.Selector[common.CDIComponentLabel] = ""
			_, err = f.K8sClient.CoreV1().Services(f.CdiInstallNs).Update(context.TODO(), service, metav1.UpdateOptions{})
			Expect(err).ToNot(HaveOccurred())

			Eventually(func() bool {
				svc, err := f.K8sClient.CoreV1().Services(f.CdiInstallNs).Get(context.TODO(), "cdi-api", metav1.GetOptions{})
				Expect(err).ToNot(HaveOccurred())
				By(fmt.Sprintf("Waiting until original spec.selector value: %s\n Matches current: %s\n", originalSelectorVal, svc.Spec.Selector[common.CDIComponentLabel]))
				return svc.Spec.Selector[common.CDIComponentLabel] == originalSelectorVal
			}, 2*time.Minute, 1*time.Second).Should(BeTrue())
		})

		It("[test_id:5575]ClusterRole verb restored on deletion attempt", func() {
			clusterRole, err := f.K8sClient.RbacV1().ClusterRoles().Get(context.TODO(), "cdi.kubevirt.io:config-reader", metav1.GetOptions{})
			Expect(err).ToNot(HaveOccurred())

			By("Remove list verb")
			clusterRole.Rules = []rbacv1.PolicyRule{
				{
					APIGroups: []string{
						"cdi.kubevirt.io",
					},
					Resources: []string{
						"cdiconfigs",
					},
					Verbs: []string{
						"get",
						// "list",
						"watch",
					},
				},
			}

			_, err = f.K8sClient.RbacV1().ClusterRoles().Update(context.TODO(), clusterRole, metav1.UpdateOptions{})
			Expect(err).ToNot(HaveOccurred())

			Eventually(func() bool {
				role, err := f.K8sClient.RbacV1().ClusterRoles().Get(context.TODO(), "cdi.kubevirt.io:config-reader", metav1.GetOptions{})
				Expect(err).ToNot(HaveOccurred())
				By("Waiting until list verb exists")
				for _, verb := range role.Rules[0].Verbs {
					if verb == "list" {
						return true
					}
				}
				return false
			}, 2*time.Minute, 1*time.Second).Should(BeTrue())
		})

		It("[test_id:5576]ServiceAccount values restored on update attempt", func() {
			serviceAccount, err := f.K8sClient.CoreV1().ServiceAccounts(f.CdiInstallNs).Get(context.TODO(), common.ControllerServiceAccountName, metav1.GetOptions{})
			Expect(err).ToNot(HaveOccurred())

			By("Change one of ServiceAccount labels")
			serviceAccount.Labels[common.CDIComponentLabel] = "somebadvalue"

			_, err = f.K8sClient.CoreV1().ServiceAccounts(f.CdiInstallNs).Update(context.TODO(), serviceAccount, metav1.UpdateOptions{})
			Expect(err).ToNot(HaveOccurred())

			Eventually(func() bool {
				sa, err := f.K8sClient.CoreV1().ServiceAccounts(f.CdiInstallNs).Get(context.TODO(), common.ControllerServiceAccountName, metav1.GetOptions{})
				Expect(err).ToNot(HaveOccurred())
				By("Waiting until label value restored")
				return sa.Labels[common.CDIComponentLabel] == ""
			}, 2*time.Minute, 1*time.Second).Should(BeTrue())
		})

		It("[test_id:5577]Certificate restored to ConfigMap on deletion attempt", func() {
			configMap, err := f.K8sClient.CoreV1().ConfigMaps(f.CdiInstallNs).Get(context.TODO(), "cdi-apiserver-signer-bundle", metav1.GetOptions{})
			Expect(err).ToNot(HaveOccurred())

			By("Empty ConfigMap's data")
			configMap.Data = map[string]string{}

			_, err = f.K8sClient.CoreV1().ConfigMaps(f.CdiInstallNs).Update(context.TODO(), configMap, metav1.UpdateOptions{})
			Expect(err).ToNot(HaveOccurred())

			Eventually(func() bool {
				cm, err := f.K8sClient.CoreV1().ConfigMaps(f.CdiInstallNs).Get(context.TODO(), "cdi-apiserver-signer-bundle", metav1.GetOptions{})
				Expect(err).ToNot(HaveOccurred())
				By("Waiting until ConfigMap's data is not empty")
				return len(cm.Data) != 0
			}, 2*time.Minute, 1*time.Second).Should(BeTrue())
		})

		It("[test_id:5578]Cant enable featureGate by editing CDIConfig resource", func() {
			feature := "nonExistantFeature"
			cdiConfig, err := f.CdiClient.CdiV1beta1().CDIConfigs().Get(context.TODO(), common.ConfigName, metav1.GetOptions{})
			Expect(err).ToNot(HaveOccurred())

			By("Enable non existent featureGate")
			cdiConfig.Spec = cdiv1.CDIConfigSpec{
				FeatureGates: []string{feature},
			}

			_, err = f.CdiClient.CdiV1beta1().CDIConfigs().Update(context.TODO(), cdiConfig, metav1.UpdateOptions{})
			Expect(err).ToNot(HaveOccurred())

			Eventually(func() bool {
				config, err := f.CdiClient.CdiV1beta1().CDIConfigs().Get(context.TODO(), common.ConfigName, metav1.GetOptions{})
				Expect(err).ToNot(HaveOccurred())
				By(fmt.Sprintf("Waiting until %s featureGate doesn't exist", feature))
				for _, fgate := range config.Spec.FeatureGates {
					if fgate == feature {
						return false
					}
				}
				return true
			}, 2*time.Minute, 1*time.Second).Should(BeTrue())
		})

		It("SCC priority always reset to default", func() {
			if !utils.IsOpenshift(f.K8sClient) {
				Skip("This test is OpenShift specific")
			}

			secClient, err := secclient.NewForConfig(f.RestConfig)
			Expect(err).ToNot(HaveOccurred())

			scc, err := secClient.SecurityV1().SecurityContextConstraints().Get(context.TODO(), "containerized-data-importer", metav1.GetOptions{})
			Expect(err).ToNot(HaveOccurred())

			By("Overwrite priority of SCC")
			scc.Priority = ptr.To[int32](10)
			_, err = secClient.SecurityV1().SecurityContextConstraints().Update(context.TODO(), scc, metav1.UpdateOptions{})
			Expect(err).ToNot(HaveOccurred())

			Eventually(func() *int32 {
				scc, err := secClient.SecurityV1().SecurityContextConstraints().Get(context.TODO(), "containerized-data-importer", metav1.GetOptions{})
				Expect(err).ToNot(HaveOccurred())
				return scc.Priority
			}, 2*time.Minute, 1*time.Second).Should(BeNil())
		})
		It("[test_id:4785] Should update infra pod number when modify the replica in CDI CR", func() {
			By("Modify the replica separately")
			cdi := getCDI(f)
			apiserverTmpReplica := int32(2)
			deploymentTmpReplica := int32(3)
			uploadproxyTmpReplica := int32(4)

			cdi.Spec.Infra.APIServerReplicas = &apiserverTmpReplica
			cdi.Spec.Infra.DeploymentReplicas = &deploymentTmpReplica
			cdi.Spec.Infra.UploadProxyReplicas = &uploadproxyTmpReplica

			_, err := f.CdiClient.CdiV1beta1().CDIs().Update(context.TODO(), cdi, metav1.UpdateOptions{})
			Expect(err).ToNot(HaveOccurred())

			Eventually(func() bool {
				for _, deploymentName := range []string{"cdi-apiserver", "cdi-deployment", "cdi-uploadproxy"} {
					depl, err := f.K8sClient.AppsV1().Deployments(f.CdiInstallNs).Get(context.TODO(), deploymentName, metav1.GetOptions{})
					Expect(err).ToNot(HaveOccurred())
					if err != nil || *depl.Spec.Replicas == 1 {
						return false
					}
				}
				By("Replicas in deployments update complete")
				return true
			}, 5*time.Minute, 1*time.Second).Should(BeTrue())

			By("Verify the replica of cdi-apiserver")

			Eventually(func() bool {
				return getPodNumByPrefix(f, "cdi-apiserver") == 2
			}, 5*time.Minute, 1*time.Second).Should(BeTrue())

			By("Verify the replica of cdi-deployment")
			Eventually(func() bool {
				return getPodNumByPrefix(f, "cdi-deployment") == 3
			}, 5*time.Minute, 1*time.Second).Should(BeTrue())

			By("Verify the replica of cdi-uploadproxy")
			Eventually(func() bool {
				return getPodNumByPrefix(f, "cdi-uploadproxy") == 4
			}, 5*time.Minute, 1*time.Second).Should(BeTrue())

			By("Reset replica for CDI CR")
			cdi = getCDI(f)
			cdi.Spec.Infra.APIServerReplicas = nil
			cdi.Spec.Infra.DeploymentReplicas = nil
			cdi.Spec.Infra.UploadProxyReplicas = nil

			_, err = f.CdiClient.CdiV1beta1().CDIs().Update(context.TODO(), cdi, metav1.UpdateOptions{})
			Expect(err).ToNot(HaveOccurred())

			By("Replica should be 1 when replica dosen't set in CDI CR")

			Eventually(func() bool {
				for _, deploymentName := range []string{"cdi-apiserver", "cdi-deployment", "cdi-uploadproxy"} {
					depl, err := f.K8sClient.AppsV1().Deployments(f.CdiInstallNs).Get(context.TODO(), deploymentName, metav1.GetOptions{})
					Expect(err).ToNot(HaveOccurred())
					_, err = utils.FindPodByPrefix(f.K8sClient, f.CdiInstallNs, deploymentName, common.CDIComponentLabel+"="+deploymentName)
					if err != nil || *depl.Spec.Replicas != 1 {
						return false
					}

				}
				return true

			}, 5*time.Minute, 1*time.Second).Should(BeTrue())

		})
		It("Should update infra deployments when modify customizeComponents in CDI Cr", func() {
			By("Modify the customizeComponents separately")
			cdi := getCDI(f)
			testJSONPatch := "test-json-patch"
			testStrategicPatch := "test-strategic-patch"
			testMergePatch := "test-merge-patch"
			cdi.Spec.CustomizeComponents = cdiv1.CustomizeComponents{
				Patches: []cdiv1.CustomizeComponentsPatch{
					{
						ResourceName: "cdi-apiserver",
						ResourceType: "Deployment",
						Patch:        fmt.Sprintf(`[{"op":"add","path":"/metadata/annotations/%s","value":"%s"}]`, testJSONPatch, testJSONPatch),
						Type:         cdiv1.JSONPatchType,
					},
					{
						ResourceName: "cdi-deployment",
						ResourceType: "Deployment",
						Patch:        fmt.Sprintf(`{"metadata": {"annotations": {"%s": "%s"}}}`, testStrategicPatch, testStrategicPatch),
						Type:         cdiv1.StrategicMergePatchType,
					},
					{
						ResourceName: "cdi-uploadproxy",
						ResourceType: "Deployment",
						Patch:        fmt.Sprintf(`{"metadata": {"annotations": {"%s": "%s"}}}`, testMergePatch, testMergePatch),
						Type:         cdiv1.MergePatchType,
					},
				},
				Flags: &cdiv1.Flags{
					API:         map[string]string{"v": "5", "skip_headers": ""},
					Controller:  map[string]string{"v": "6", "skip_headers": ""},
					UploadProxy: map[string]string{"v": "7", "skip_headers": ""},
				},
			}
			_, err := f.CdiClient.CdiV1beta1().CDIs().Update(context.TODO(), cdi, metav1.UpdateOptions{})
			Expect(err).ToNot(HaveOccurred())

			Eventually(func() bool {
				for _, deploymentName := range []string{"cdi-apiserver", "cdi-deployment", "cdi-uploadproxy"} {
					depl, err := f.K8sClient.AppsV1().Deployments(f.CdiInstallNs).Get(context.TODO(), deploymentName, metav1.GetOptions{})
					Expect(err).ToNot(HaveOccurred())

					if err != nil || depl.GetAnnotations()[cc.AnnCdiCustomizeComponentHash] == "" {
						return false
					}
				}
				By("Patches applied")
				return true
			}, 5*time.Minute, 1*time.Second).Should(BeTrue())

			verifyPatches := func(deployment, annoKey, annoValue string, desiredArgs ...string) {
				By(fmt.Sprintf("Verify patches of %s", deployment))
				Eventually(func() bool {
					depl, err := f.K8sClient.AppsV1().Deployments(f.CdiInstallNs).Get(context.TODO(), deployment, metav1.GetOptions{})
					Expect(err).ToNot(HaveOccurred())
					args := strings.Join(depl.Spec.Template.Spec.Containers[0].Args, " ")
					for _, a := range desiredArgs {
						if !strings.Contains(args, a) {
							return false
						}
					}
					return depl.GetAnnotations()[annoKey] == annoValue
				}, 5*time.Minute, 1*time.Second).Should(BeTrue())
			}
			verifyPatches("cdi-apiserver", testJSONPatch, testJSONPatch, "-v 5", "-skip_headers")
			verifyPatches("cdi-deployment", testStrategicPatch, testStrategicPatch, "-v 6", "-skip_headers")
			verifyPatches("cdi-uploadproxy", testMergePatch, testMergePatch, "-v 7", "-skip_headers")

			By("Reset CustomizeComponents for CDI CR")
			cdi = getCDI(f)

			cdi.Spec.CustomizeComponents = cdiv1.CustomizeComponents{}
			_, err = f.CdiClient.CdiV1beta1().CDIs().Update(context.TODO(), cdi, metav1.UpdateOptions{})
			Expect(err).ToNot(HaveOccurred())
			Eventually(func() bool {
				for _, deploymentName := range []string{"cdi-apiserver", "cdi-deployment", "cdi-uploadproxy"} {
					depl, err := f.K8sClient.AppsV1().Deployments(f.CdiInstallNs).Get(context.TODO(), deploymentName, metav1.GetOptions{})
					Expect(err).ToNot(HaveOccurred())

					_, err = utils.FindPodByPrefix(f.K8sClient, f.CdiInstallNs, deploymentName, common.CDIComponentLabel+"="+deploymentName)
					if err != nil || depl.GetAnnotations()[cc.AnnCdiCustomizeComponentHash] != "" {
						return false
					}
				}
				return true
			}, 5*time.Minute, 1*time.Second).Should(BeTrue())

		})
	})

	var _ = Describe("Operator cert config tests", func() {
		var cdi *cdiv1.CDI
		f := framework.NewFramework("operator-cert-config-test")

		BeforeEach(func() {
			cdi = getCDI(f)
		})

		AfterEach(func() {
			if cdi == nil {
				return
			}

			cr, err := f.CdiClient.CdiV1beta1().CDIs().Get(context.TODO(), cdi.Name, metav1.GetOptions{})
			Expect(err).ToNot(HaveOccurred())

			cr.Spec.CertConfig = cdi.Spec.CertConfig

			_, err = f.CdiClient.CdiV1beta1().CDIs().Update(context.TODO(), cr, metav1.UpdateOptions{})
			Expect(err).ToNot(HaveOccurred())
		})

		getSecrets := func(secrets []string) []corev1.Secret {
			var result []corev1.Secret
			for _, s := range secrets {
				s, err := f.K8sClient.CoreV1().Secrets(f.CdiInstallNs).Get(context.TODO(), s, metav1.GetOptions{})
				Expect(err).ToNot(HaveOccurred())
				result = append(result, *s)
			}
			return result
		}

		validateCertConfig := func(obj metav1.Object, lifetime, refresh string) {
			fmt.Fprintf(GinkgoWriter, "validateCertConfig")
			cca, ok := obj.GetAnnotations()["operator.cdi.kubevirt.io/certConfig"]
			Expect(ok).To(BeTrue())
			certConfig := make(map[string]interface{})
			err := json.Unmarshal([]byte(cca), &certConfig)
			Expect(err).ToNot(HaveOccurred())
			l, ok := certConfig["lifetime"]
			Expect(ok).To(BeTrue())
			Expect(l.(string)).To(Equal(lifetime))
			r, ok := certConfig["refresh"]
			Expect(ok).To(BeTrue())
			Expect(r.(string)).To(Equal(refresh))
		}

		It("should allow update", func() {
			caSecretNames := []string{"cdi-apiserver-signer", "cdi-uploadproxy-signer", "cdi-uploadserver-client-signer"}
			serverSecretNames := []string{"cdi-apiserver-server-cert", "cdi-uploadproxy-server-cert"}
			clientSecretNames := []string{"cdi-uploadserver-client-cert"}

			ts := time.Now()
			// Time comparison here is in seconds, so make sure there is an interval
			time.Sleep(2 * time.Second)

			Eventually(func() bool {
				cr := getCDI(f)
				cr.Spec.CertConfig = &cdiv1.CDICertConfig{
					CA: &cdiv1.CertConfig{
						Duration:    &metav1.Duration{Duration: time.Minute * 20},
						RenewBefore: &metav1.Duration{Duration: time.Minute * 5},
					},
					Server: &cdiv1.CertConfig{
						Duration:    &metav1.Duration{Duration: time.Minute * 5},
						RenewBefore: &metav1.Duration{Duration: time.Minute * 2},
					},
					Client: &cdiv1.CertConfig{
						Duration:    &metav1.Duration{Duration: time.Minute * 2},
						RenewBefore: &metav1.Duration{Duration: time.Minute * 1},
					},
				}
				newCR, err := f.CdiClient.CdiV1beta1().CDIs().Update(context.TODO(), cr, metav1.UpdateOptions{})
				if errors.IsConflict(err) {
					return false
				}
				Expect(err).ToNot(HaveOccurred())
				Expect(newCR.Spec.CertConfig).To(Equal(cr.Spec.CertConfig))
				By("Cert config update complete")
				return true
			}, 2*time.Minute, 1*time.Second).Should(BeTrue())

			Eventually(func() bool {
				caSecrets := getSecrets(caSecretNames)
				serverSecrets := getSecrets(serverSecretNames)
				clientSecrets := getSecrets(clientSecretNames)

				for _, s := range append(caSecrets, append(serverSecrets, clientSecrets...)...) {
					fmt.Fprintf(GinkgoWriter, "Comparing not-before to time.Now() for all\n")
					nba := s.Annotations["auth.openshift.io/certificate-not-before"]
					t, err := time.Parse(time.RFC3339, nba)
					Expect(err).ToNot(HaveOccurred())
					if ts.After(t) {
						fmt.Fprintf(GinkgoWriter, "%s is after\n", s.Name)
						return false
					}
				}

				for _, s := range caSecrets {
					fmt.Fprintf(GinkgoWriter, "Comparing not-before/not-after for caSecrets\n")
					nba := s.Annotations["auth.openshift.io/certificate-not-before"]
					t, err := time.Parse(time.RFC3339, nba)
					Expect(err).ToNot(HaveOccurred())
					naa := s.Annotations["auth.openshift.io/certificate-not-after"]
					t2, err := time.Parse(time.RFC3339, naa)
					Expect(err).ToNot(HaveOccurred())
					if t2.Sub(t) < time.Minute*20 {
						fmt.Fprintf(GinkgoWriter, "Not-Before (%s) should be 20 minutes before Not-After (%s)\n", nba, naa)
						return false
					}
					if t2.Sub(t)-(time.Minute*20) > time.Second {
						fmt.Fprintf(GinkgoWriter, "Not-Before (%s) should be 20 minutes before Not-After (%s) with 1 second toleration\n", nba, naa)
						return false
					}
					// 20m - 5m = 15m
					validateCertConfig(&s, "20m0s", "15m0s")
				}

				for _, s := range serverSecrets {
					fmt.Fprintf(GinkgoWriter, "Comparing not-before/not-after for serverSecrets\n")
					nba := s.Annotations["auth.openshift.io/certificate-not-before"]
					t, err := time.Parse(time.RFC3339, nba)
					Expect(err).ToNot(HaveOccurred())
					naa := s.Annotations["auth.openshift.io/certificate-not-after"]
					t2, err := time.Parse(time.RFC3339, naa)
					Expect(err).ToNot(HaveOccurred())
					if t2.Sub(t) < time.Minute*5 {
						fmt.Fprintf(GinkgoWriter, "Not-Before (%s) should be 5 minutes before Not-After (%s)\n", nba, naa)
						return false
					}
					if t2.Sub(t)-(time.Minute*5) > time.Second {
						fmt.Fprintf(GinkgoWriter, "Not-Before (%s) should be 5 minutes before Not-After (%s) with 1 second toleration\n", nba, naa)
						return false
					}
					// 5m - 2m = 3m
					validateCertConfig(&s, "5m0s", "3m0s")
				}

				for _, s := range clientSecrets {
					fmt.Fprintf(GinkgoWriter, "Comparing not-before/not-after for clientSecrets\n")
					nba := s.Annotations["auth.openshift.io/certificate-not-before"]
					t, err := time.Parse(time.RFC3339, nba)
					Expect(err).ToNot(HaveOccurred())
					naa := s.Annotations["auth.openshift.io/certificate-not-after"]
					t2, err := time.Parse(time.RFC3339, naa)
					Expect(err).ToNot(HaveOccurred())
					if t2.Sub(t) < time.Minute*2 {
						fmt.Fprintf(GinkgoWriter, "Not-Before (%s) should be 2 minutes before Not-After (%s)\n", nba, naa)
						return false
					}
					if t2.Sub(t)-(time.Minute*2) > time.Second {
						fmt.Fprintf(GinkgoWriter, "Not-Before (%s) should be 2 minutes before Not-After (%s) with 1 second toleration\n", nba, naa)
						return false
					}
					// 2m - 1m = 1m
					validateCertConfig(&s, "2m0s", "1m0s")
				}

				return true
			}, 2*time.Minute, 1*time.Second).Should(BeTrue())
		})
	})

	var _ = Describe("Priority class tests", func() {
		var (
			cdi                   *cdiv1.CDI
			cdiPods               *corev1.PodList
			systemClusterCritical = cdiv1.CDIPriorityClass("system-cluster-critical")
			osUserCrit            = &schedulev1.PriorityClass{
				ObjectMeta: metav1.ObjectMeta{
					Name: resourcesutils.CDIPriorityClass,
				},
				Value: 10000,
			}
		)
		f := framework.NewFramework("operator-priority-class-test")
		verifyPodPriorityClass := func(prefix, priorityClassName, labelSelector string) {
			Eventually(func() string {
				controllerPod, err := utils.FindPodByPrefix(f.K8sClient, f.CdiInstallNs, prefix, labelSelector)
				if err != nil {
					return ""
				}
				return controllerPod.Spec.PriorityClassName
			}, 2*time.Minute, 1*time.Second).Should(BeEquivalentTo(priorityClassName))
		}

		BeforeEach(func() {
			cdiPods = getCDIPods(f)
			cdi = getCDI(f)
			if cdi.Spec.PriorityClass != nil {
				By(fmt.Sprintf("Current priority class is: [%s]", *cdi.Spec.PriorityClass))
			}
		})

		AfterEach(func() {
			if cdi == nil {
				return
			}

			cr := getCDI(f)
			cr.Spec.PriorityClass = cdi.Spec.PriorityClass
			_, err := f.CdiClient.CdiV1beta1().CDIs().Update(context.TODO(), cr, metav1.UpdateOptions{})
			Expect(err).ToNot(HaveOccurred())

			if !utils.IsOpenshift(f.K8sClient) {
				Eventually(func() bool {
					return errors.IsNotFound(f.K8sClient.SchedulingV1().PriorityClasses().Delete(context.TODO(), osUserCrit.Name, metav1.DeleteOptions{}))
				}, 2*time.Minute, 1*time.Second).Should(BeTrue())
			}
			By("Ensuring the CDI priority class is restored")
			prioClass := ""
			if cr.Spec.PriorityClass != nil {
				prioClass = string(*cr.Spec.PriorityClass)
			} else if utils.IsOpenshift(f.K8sClient) {
				prioClass = osUserCrit.Name
			}
			// Deployment
			verifyPodPriorityClass(cdiDeploymentPodPrefix, prioClass, common.CDILabelSelector)
			// API server
			verifyPodPriorityClass(cdiAPIServerPodPrefix, prioClass, common.CDILabelSelector)
			// Upload server
			verifyPodPriorityClass(cdiUploadProxyPodPrefix, prioClass, common.CDILabelSelector)
			By("Verifying there is just a single cdi controller pod")
			Eventually(func() error {
				_, err := utils.FindPodByPrefix(f.K8sClient, f.CdiInstallNs, cdiDeploymentPodPrefix, common.CDILabelSelector)
				return err
			}, 2*time.Minute, 1*time.Second).Should(BeNil())

			pod, err := utils.FindPodByPrefix(f.K8sClient, f.CdiInstallNs, cdiDeploymentPodPrefix, common.CDILabelSelector)
			Expect(err).ToNot(HaveOccurred())

			By("Ensuring this pod is the leader")
			Eventually(func() (string, error) {
				out, err := f.K8sClient.CoreV1().
					Pods(f.CdiInstallNs).
					GetLogs(pod.Name, &corev1.PodLogOptions{SinceTime: &metav1.Time{Time: CurrentSpecReport().StartTime}}).
					DoRaw(context.Background())
				return string(out), err
			}, 2*time.Minute, time.Second).Should(ContainSubstring("successfully acquired lease"))

			waitCDI(f, cr, cdiPods)
		})

		It("should use kubernetes priority class if set", func() {
			cr := getCDI(f)
			By("Setting the priority class to system cluster critical, which is known to exist")
			cr.Spec.PriorityClass = &systemClusterCritical
			_, err := f.CdiClient.CdiV1beta1().CDIs().Update(context.TODO(), cr, metav1.UpdateOptions{})
			Expect(err).ToNot(HaveOccurred())
			By("Verifying the CDI deployment is updated")
			verifyPodPriorityClass(cdiDeploymentPodPrefix, string(systemClusterCritical), common.CDILabelSelector)
			By("Verifying the CDI api server is updated")
			verifyPodPriorityClass(cdiAPIServerPodPrefix, string(systemClusterCritical), common.CDILabelSelector)
			By("Verifying the CDI upload proxy server is updated")
			verifyPodPriorityClass(cdiUploadProxyPodPrefix, string(systemClusterCritical), common.CDILabelSelector)
		})

		It("should use openshift priority class if not set and available", func() {
			if utils.IsOpenshift(f.K8sClient) {
				Skip("This test is not needed in OpenShift")
			}
			getCDI(f)
			_, err := f.K8sClient.SchedulingV1().PriorityClasses().Create(context.TODO(), osUserCrit, metav1.CreateOptions{})
			Expect(err).ToNot(HaveOccurred())
			By("Verifying the CDI control plane is updated")
			// Deployment
			verifyPodPriorityClass(cdiDeploymentPodPrefix, osUserCrit.Name, common.CDILabelSelector)
			// API server
			verifyPodPriorityClass(cdiAPIServerPodPrefix, osUserCrit.Name, common.CDILabelSelector)
			// Upload server
			verifyPodPriorityClass(cdiUploadProxyPodPrefix, osUserCrit.Name, common.CDILabelSelector)
		})
	})

})

func getCDIPods(f *framework.Framework) *corev1.PodList {
	By("Getting CDI pods")
	labelSelector := metav1.LabelSelector{MatchLabels: map[string]string{"app.kubernetes.io/component": "storage"}}
	cdiPods, err := f.K8sClient.CoreV1().Pods(f.CdiInstallNs).List(context.TODO(), metav1.ListOptions{
		LabelSelector: labels.Set(labelSelector.MatchLabels).String(),
	})
	Expect(err).ToNot(HaveOccurred(), "failed listing cdi pods")
	Expect(cdiPods.Items).ToNot(BeEmpty(), "no cdi pods found")
	return cdiPods
}

func getCDI(f *framework.Framework) *cdiv1.CDI {
	By("Getting CDI resource")
	cdis, err := f.CdiClient.CdiV1beta1().CDIs().List(context.TODO(), metav1.ListOptions{})
	Expect(err).ToNot(HaveOccurred())
	Expect(cdis.Items).To(HaveLen(1))
	return &cdis.Items[0]
}

func removeCDI(f *framework.Framework, cr *cdiv1.CDI) {
	By("Deleting CDI CR if exists")
	_ = f.CdiClient.CdiV1beta1().CDIs().Delete(context.TODO(), cr.Name, metav1.DeleteOptions{})

	By("Waiting for CDI CR and infra deployments to be gone now that we are sure there's no CDI CR")
	Eventually(func() bool { return infraDeploymentGone(f) && crGone(f, cr) }, 15*time.Minute, 2*time.Second).Should(BeTrue())
}

func ensureCDI(f *framework.Framework, cr *cdiv1.CDI, cdiPods *corev1.PodList) {
	if cr == nil {
		return
	}

	By("Check if CDI CR exists")
	cdi, err := f.CdiClient.CdiV1beta1().CDIs().Get(context.TODO(), cr.Name, metav1.GetOptions{})
	if err == nil {
		if cdi.DeletionTimestamp == nil {
			By("CDI CR exists")
			cdi.Spec = cr.Spec
			_, err = f.CdiClient.CdiV1beta1().CDIs().Update(context.TODO(), cdi, metav1.UpdateOptions{})
			Expect(err).ToNot(HaveOccurred())
			return
		}

		By("Waiting for CDI CR deletion")
		Eventually(func() bool {
			_, err = f.CdiClient.CdiV1beta1().CDIs().Get(context.TODO(), cr.Name, metav1.GetOptions{})
			if errors.IsNotFound(err) {
				return true
			}
			Expect(err).ToNot(HaveOccurred())
			return false
		}, 5*time.Minute, 2*time.Second).Should(BeTrue())
	} else {
		Expect(errors.IsNotFound(err)).To(BeTrue())
	}

	cdi = &cdiv1.CDI{
		ObjectMeta: metav1.ObjectMeta{
			Name: cr.Name,
		},
		Spec: cr.Spec,
	}

	By("Create CDI CR")
	_, err = f.CdiClient.CdiV1beta1().CDIs().Create(context.TODO(), cdi, metav1.CreateOptions{})
	Expect(err).ToNot(HaveOccurred())

	waitCDI(f, cr, cdiPods)
}

func waitCDI(f *framework.Framework, cr *cdiv1.CDI, cdiPods *corev1.PodList) {
	var newCdiPods *corev1.PodList
	var err error

	By("Waiting for CDI CR")
	Eventually(func() bool {
		cdi, err := f.CdiClient.CdiV1beta1().CDIs().Get(context.TODO(), cr.Name, metav1.GetOptions{})
		Expect(err).ToNot(HaveOccurred())
		Expect(cdi.Status.Phase).ShouldNot(Equal(sdkapi.PhaseError))
		return conditions.IsStatusConditionTrue(cdi.Status.Conditions, conditions.ConditionAvailable)
	}, 10*time.Minute, 2*time.Second).Should(BeTrue())

	By("Verifying CDI apiserver, deployment, uploadproxy exist, before continuing")
	Eventually(func() bool { return infraDeploymentAvailable(f, cr) }, CompletionTimeout, assertionPollInterval).Should(BeTrue(), "Timeout reading CDI deployments")

	By("Verifying CDI config object exists, before continuing")
	Eventually(func() bool {
		_, err = f.CdiClient.CdiV1beta1().CDIConfigs().Get(context.TODO(), common.ConfigName, metav1.GetOptions{})
		if errors.IsNotFound(err) {
			return false
		}
		Expect(err).ToNot(HaveOccurred(), "Unable to read CDI Config, %v, expect more failures", err)
		return true
	}, CompletionTimeout, assertionPollInterval).Should(BeTrue(), "Timeout reading CDI Config, expect more failures")

	By("Waiting for there to be as many CDI pods as before")
	Eventually(func() bool {
		newCdiPods = getCDIPods(f)
		fmt.Fprintf(GinkgoWriter, "number of cdi pods: %d\n new number of cdi pods: %d\n", len(cdiPods.Items), len(newCdiPods.Items))
		for _, pod := range cdiPods.Items {
			fmt.Fprintf(GinkgoWriter, "old pod %s/%s\n", pod.Namespace, pod.Name)
		}
		for _, pod := range newCdiPods.Items {
			fmt.Fprintf(GinkgoWriter, "new pod %s/%s\n", pod.Namespace, pod.Name)
		}
		return len(newCdiPods.Items) == len(cdiPods.Items)
	}, 5*time.Minute, 2*time.Second).Should(BeTrue())

	for _, newCdiPod := range newCdiPods.Items {
		By(fmt.Sprintf("Waiting for CDI pod %s to be ready", newCdiPod.Name))
		err := utils.WaitTimeoutForPodReady(f.K8sClient, newCdiPod.Name, newCdiPod.Namespace, 20*time.Minute)
		Expect(err).ToNot(HaveOccurred())
	}
}

func tolerationExists(tolerations []corev1.Toleration, testValue corev1.Toleration) bool {
	for _, toleration := range tolerations {
		if reflect.DeepEqual(toleration, testValue) {
			return true
		}
	}
	return false
}

func nodeHasTaint(node corev1.Node, testedTaint corev1.Taint) bool {
	for _, taint := range node.Spec.Taints {
		if reflect.DeepEqual(taint, testedTaint) {
			return true
		}
	}
	return false
}

func infraDeploymentAvailable(f *framework.Framework, cr *cdiv1.CDI) bool {
	cdi, _ := f.CdiClient.CdiV1beta1().CDIs().Get(context.TODO(), cr.Name, metav1.GetOptions{})
	if !conditions.IsStatusConditionTrue(cdi.Status.Conditions, conditions.ConditionAvailable) {
		return false
	}

	for _, deploymentName := range []string{"cdi-apiserver", "cdi-deployment", "cdi-uploadproxy"} {
		_, err := f.K8sClient.AppsV1().Deployments(f.CdiInstallNs).Get(context.TODO(), deploymentName, metav1.GetOptions{})
		if errors.IsNotFound(err) {
			return false
		}
	}

	return true
}

func infraDeploymentGone(f *framework.Framework) bool {
	for _, deploymentName := range []string{"cdi-apiserver", "cdi-deployment", "cdi-uploadproxy"} {
		_, err := f.K8sClient.AppsV1().Deployments(f.CdiInstallNs).Get(context.TODO(), deploymentName, metav1.GetOptions{})
		if !errors.IsNotFound(err) {
			return false
		}
	}
	return true
}

func crGone(f *framework.Framework, cr *cdiv1.CDI) bool {
	_, err := f.CdiClient.CdiV1beta1().CDIs().Get(context.TODO(), cr.Name, metav1.GetOptions{})
	return errors.IsNotFound(err)
}

func cdiOperatorDeploymentGone(f *framework.Framework) bool {
	_, err := f.K8sClient.AppsV1().Deployments(f.CdiInstallNs).Get(context.TODO(), "cdi-operator", metav1.GetOptions{})
	if errors.IsNotFound(err) {
		return true
	}
	Expect(err).ToNot(HaveOccurred())
	return false
}

func updateUninstallStrategy(f *framework.Framework, strategy *cdiv1.CDIUninstallStrategy) *cdiv1.CDIUninstallStrategy {
	cdi := getCDI(f)
	result := cdi.Spec.UninstallStrategy

	cdi.Spec.UninstallStrategy = strategy
	_, err := f.CdiClient.CdiV1beta1().CDIs().Update(context.TODO(), cdi, metav1.UpdateOptions{})
	Expect(err).ToNot(HaveOccurred())

	By("Waiting for update")
	Eventually(func() bool {
		cdi, err = f.CdiClient.CdiV1beta1().CDIs().Get(context.TODO(), cdi.Name, metav1.GetOptions{})
		Expect(err).ToNot(HaveOccurred())
		if strategy == nil {
			return cdi.Spec.UninstallStrategy == nil
		}
		return cdi.Spec.UninstallStrategy != nil && *cdi.Spec.UninstallStrategy == *strategy
	}, 2*time.Minute, 1*time.Second).Should(BeTrue())

	return result
}

func scaleDeployment(f *framework.Framework, deploymentName string, replicas int32) int32 {
	operatorDeployment, err := f.K8sClient.AppsV1().Deployments(f.CdiInstallNs).Get(context.TODO(), deploymentName, metav1.GetOptions{})
	Expect(err).ToNot(HaveOccurred())
	originalReplicas := *operatorDeployment.Spec.Replicas
	patch := fmt.Sprintf(`[{"op": "replace", "path": "/spec/replicas", "value": %d}]`, replicas)
	_, err = f.K8sClient.AppsV1().Deployments(f.CdiInstallNs).Patch(context.TODO(), deploymentName, types.JSONPatchType, []byte(patch), metav1.PatchOptions{})
	Expect(err).ToNot(HaveOccurred())
	return originalReplicas
}

func checkAntiAffinity(name string, deploymentAffinity *corev1.Affinity) {
	affinityTampleValue := &corev1.PodAntiAffinity{
		PreferredDuringSchedulingIgnoredDuringExecution: []corev1.WeightedPodAffinityTerm{
			{
				Weight: int32(1),
				PodAffinityTerm: corev1.PodAffinityTerm{
					LabelSelector: &metav1.LabelSelector{
						MatchExpressions: []metav1.LabelSelectorRequirement{
							{
								Key:      "cdi.kubevirt.io",
								Operator: metav1.LabelSelectorOpIn,
								Values:   []string{name}},
						},
					},
					TopologyKey: "kubernetes.io/hostname",
				},
			},
		},
	}
	affCopy := framework.AffinityTestValue.DeepCopy()
	affCopy.PodAntiAffinity = affinityTampleValue
	Expect(reflect.DeepEqual(deploymentAffinity, affCopy)).To(BeTrue())
}

func getPodNumByPrefix(f *framework.Framework, deploymentName string) int {
	labelSelector := metav1.LabelSelector{MatchLabels: map[string]string{common.CDIComponentLabel: deploymentName}}

	podList, err := f.K8sClient.CoreV1().Pods(f.CdiInstallNs).List(context.TODO(), metav1.ListOptions{
		LabelSelector: labels.Set(labelSelector.MatchLabels).String(),
	})
	Expect(err).ToNot(HaveOccurred(), "failed listing deployment pods")

	return len(podList.Items)
}<|MERGE_RESOLUTION|>--- conflicted
+++ resolved
@@ -401,17 +401,10 @@
 			ensureCDI(f, cr, cdiPods)
 		}
 
-<<<<<<< HEAD
-		AfterEach(func() {
-			removeCDI()
-			ensureCDI()
-		})
-=======
 				By("Cannot delete CDI")
 				err = f.CdiClient.CdiV1beta1().CDIs().Delete(context.TODO(), cr.Name, metav1.DeleteOptions{DryRun: []string{"All"}})
 				Expect(err).To(HaveOccurred())
 				Expect(err.Error()).To(ContainSubstring("there are still 1 DataVolumes present"))
->>>>>>> 1927d7d1
 
 		It("[test_id:4986]should remove/install CDI a number of times successfully", func() {
 			for i := 0; i < 5; i++ {
