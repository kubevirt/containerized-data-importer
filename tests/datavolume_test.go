--- conflicted
+++ resolved
@@ -258,12 +258,6 @@
 		}
 
 		table.DescribeTable("should", func(args dataVolumeTestArguments) {
-<<<<<<< HEAD
-			if utils.IsOpenshift(f.K8sClient) && args.skipOpenshift {
-				Skip("Test not expected to pass on OpenShift")
-			}
-=======
->>>>>>> 24cf9b29
 			// Have to call the function in here, to make sure the BeforeEach in the Framework has run.
 			dataVolume := args.dvFunc(args.name, args.size, args.url())
 			startTime := time.Now()
